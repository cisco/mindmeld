--- conflicted
+++ resolved
@@ -115,17 +115,15 @@
         "active_learning": [
             "matplotlib~=3.3.1",
         ],
-<<<<<<< HEAD
+        "dvc": [
+            "dvc>=1.8.1"
+        ],
         "torch": [
             'torch~=1.7.0; python_version>="3.6"',
             'pytorch-crf~=0.7.2'
         ],
         "transformers": [  # huggingface-transformers
             'transformers~=3.5.1; python_version>="3.6"',
-=======
-        "dvc": [
-            "dvc>=1.8.1"
->>>>>>> 06c8f0d2
-        ]
+        ],
     },
 )