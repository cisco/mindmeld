#!/usr/bin/env python
# -*- coding: utf-8 -*-
"""This module contains the specification of the mindmeld package"""
# pylint: disable=locally-disabled,invalid-name
from setuptools import setup

with open("README.md") as readme_file:
    readme = readme_file.read()

requirements = [
<<<<<<< HEAD
   'dataclasses<0.8,>=0.7; python_version >= "3.6" and python_version < "3.7"',
=======
    'dataclasses<0.8,>=0.7; python_version >= "3.6" and python_version < "3.7"',
>>>>>>> 8bf8ffd5
    "aiohttp>=3.6.2",
    "attrs>=18.2",  # attrs has a stable API and does not use semver
    "Click~=7.1",
    "click-log==0.1.8",
    "distro~=1.3",
    "dvc>=1.8.1",
    "elasticsearch>=5.0",
    "Flask~=1.0",
    "Flask-Cors~=3.0",
    "future~=0.16.0",
    "pycountry",  # uses calendar versioning
    "nltk~=3.2",
    "numpy~=1.15",
    "pip>=9.0.1",
    "py~=1.4",
    "python-dateutil~=2.6",
    "pytz",  # uses calendar versioning
    "scipy>=0.13.3,<2.0",
    'scikit-learn>=0.18.1,<0.20; python_version < "3.7"',
    'scikit-learn>=0.19.2,<0.20; python_version >= "3.7"',
    "requests>=2.20.1,<3.0",
    "tqdm~=4.15",
    'python-crfsuite~=0.9; python_version < "3.7"',
    'python-crfsuite>=0.9.6,<1.0; python_version >= "3.7"',
    "sklearn-crfsuite>=0.3.6,<1.0",
    "immutables~=0.9",
    "pyyaml>=5.1.1",
    "spacy>=2.3.0",
    "mypy>=0.782",
]

setup_requirements = ["pytest-runner~=2.11", "setuptools>=36"]

test_requirements = [
    "flake8==3.5.0",
    "pylint~=2.5.3",
    "pytest==3.8.0",
    "pytest-cov==2.4.0",
    "pytest-asyncio==0.8.0",
    "black>=19.10b0 ; python_version >= '3.6'",
]

setup(
    name="mindmeld",
    version="4.3.3",
    description="A Conversational AI platform.",
    long_description=readme,
    long_description_content_type="text/markdown",
    author="Cisco Systems, Inc.",
    author_email="contact@mindmeld.com",
    url="https://github.com/cisco/mindmeld",
    packages=[
        "mindmeld",
    ],
    package_dir={"mindmeld": "mindmeld"},
    entry_points={"console_scripts": ["mindmeld=mindmeld.cli:cli"]},
    include_package_data=True,
    install_requires=requirements,
    zip_safe=False,
    keywords=["mindmeld", "nlp", "ai", "conversational"],
    classifiers=[
        "Development Status :: 5 - Production/Stable",
        "Intended Audience :: Developers",
        "Natural Language :: English",
        "Programming Language :: Python :: 3",
        "Programming Language :: Python :: 3.5",
        "Programming Language :: Python :: 3.6",
        "Programming Language :: Python :: 3.7",
        "Topic :: Scientific/Engineering :: Artificial Intelligence",
        "Topic :: Software Development :: Libraries :: Application Frameworks",
        "License :: OSI Approved :: Apache Software License",
    ],
    setup_requires=setup_requirements,
    test_suite="tests",
    tests_require=test_requirements,
    extras_require={
        "bot": ["ciscosparkapi", "twilio"],
        "tensorflow": [
            'tensorflow~=1.2; python_version < "3.7"',
            'tensorflow>=1.13.1,<2.0; python_version >= "3.7"',
        ],
        "bert": [
            'transformers~=2.11.0; python_version>="3.6"',
            'sentence-transformers~=0.2.6; python_version>="3.6"',
            "elasticsearch>=7.0",
        ],
        "examples": [
            'connexion>=2.7.0; python_version>="3.6"',
        ],
    },
)<|MERGE_RESOLUTION|>--- conflicted
+++ resolved
@@ -8,11 +8,8 @@
     readme = readme_file.read()
 
 requirements = [
-<<<<<<< HEAD
-   'dataclasses<0.8,>=0.7; python_version >= "3.6" and python_version < "3.7"',
-=======
+
     'dataclasses<0.8,>=0.7; python_version >= "3.6" and python_version < "3.7"',
->>>>>>> 8bf8ffd5
     "aiohttp>=3.6.2",
     "attrs>=18.2",  # attrs has a stable API and does not use semver
     "Click~=7.1",
