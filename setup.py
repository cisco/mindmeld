#!/usr/bin/env python
# -*- coding: utf-8 -*-
"""This module contains the specification of the mindmeld package"""
# pylint: disable=locally-disabled,invalid-name
from setuptools import setup

with open("README.md") as readme_file:
    readme = readme_file.read()

requirements = [
    'dataclasses<0.8,>=0.7; python_version >= "3.6" and python_version < "3.7"',
    "aiohttp>=3.6.2",
    "attrs>=18.2",  # attrs has a stable API and does not use semver
    "Click~=7.1",
    "click-log==0.1.8",
    "distro~=1.3",
    "dvc>=1.8.1",
    "elasticsearch>=5.0",
    "Flask~=1.0",
    "Flask-Cors~=3.0",
    "future~=0.17",
    "pycountry",  # uses calendar versioning
    "nltk~=3.2",
    "numpy~=1.15",
    "pip>=9.0.1",
    "py~=1.4",
    "python-dateutil~=2.6",
    "pytz",  # uses calendar versioning
    "scipy>=0.13.3,<2.0",
    'scikit-learn>=0.18.1,<0.20; python_version < "3.7"',
    'scikit-learn>=0.19.2,<0.20; python_version >= "3.7"',
    "requests>=2.20.1,<3.0",
    "tqdm~=4.15",
    'python-crfsuite~=0.9; python_version < "3.7"',
    'python-crfsuite>=0.9.6,<1.0; python_version >= "3.7"',
    "sklearn-crfsuite>=0.3.6,<1.0",
    "immutables~=0.9",
    "pyyaml>=5.1.1",
    "spacy~=2.3.1",
    "mypy>=0.782",
    "marshmallow~=3.7.1",
]

setup_requirements = ["pytest-runner~=2.11", "setuptools>=36"]

test_requirements = [
    "flake8==3.5.0",
    "pylint~=2.6.0",
    "pytest==3.8.0",
    "pytest-cov==2.4.0",
    "pytest-asyncio==0.8.0",
    "black>=19.10b0 ; python_version >= '3.6'",
]

setup(
    name="mindmeld",
    version="4.3.4rc4",
    description="A Conversational AI platform.",
    long_description=readme,
    long_description_content_type="text/markdown",
    author="Cisco Systems, Inc.",
    author_email="contact@mindmeld.com",
    url="https://github.com/cisco/mindmeld",
    packages=[
        "mindmeld",
    ],
    package_dir={"mindmeld": "mindmeld"},
    entry_points={"console_scripts": ["mindmeld=mindmeld.cli:cli"]},
    include_package_data=True,
    install_requires=requirements,
    zip_safe=False,
    keywords=["mindmeld", "nlp", "ai", "conversational"],
    classifiers=[
        "Development Status :: 5 - Production/Stable",
        "Intended Audience :: Developers",
        "Natural Language :: English",
        "Programming Language :: Python :: 3",
        "Programming Language :: Python :: 3.6",
        "Programming Language :: Python :: 3.7",
        "Topic :: Scientific/Engineering :: Artificial Intelligence",
        "Topic :: Software Development :: Libraries :: Application Frameworks",
        "License :: OSI Approved :: Apache Software License",
    ],
    setup_requires=setup_requirements,
    test_suite="tests",
    tests_require=test_requirements,
    extras_require={
        "bot": ["ciscosparkapi", "twilio"],
        "tensorflow": [
            'tensorflow~=1.2; python_version < "3.7"',
            'tensorflow>=1.13.1,<2.0; python_version >= "3.7"',
        ],
        "bert": [
            'transformers~=3.5.1; python_version>="3.6"',
            'sentence-transformers~=0.3; python_version>="3.6"',
            "elasticsearch>=7.0",
        ],
        "examples": [
            'connexion>=2.7.0; python_version>="3.6"',
        ],
<<<<<<< HEAD
        "augment":[
            'torch~=1.7.0; python_version>="3.6"',
            'transformers~=3.5.1; python_version>="3.6"',
            'sentencepiece==0.1.91'
=======
        "language_annotator": [
            "google-cloud-translate>=3.0.1",
>>>>>>> 82b063b2
        ],
    },
)<|MERGE_RESOLUTION|>--- conflicted
+++ resolved
@@ -98,15 +98,12 @@
         "examples": [
             'connexion>=2.7.0; python_version>="3.6"',
         ],
-<<<<<<< HEAD
         "augment":[
             'torch~=1.7.0; python_version>="3.6"',
             'transformers~=3.5.1; python_version>="3.6"',
             'sentencepiece==0.1.91'
-=======
         "language_annotator": [
             "google-cloud-translate>=3.0.1",
->>>>>>> 82b063b2
         ],
     },
 )