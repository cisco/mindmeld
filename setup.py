#!/usr/bin/env python
# -*- coding: utf-8 -*-
"""This module contains the specification of the mmworkbench package"""
# pylint: disable=locally-disabled,invalid-name
from setuptools import setup

with open('HISTORY.rst') as history_file:
    history = history_file.read()

requirements = [
    'Click>=6.0,<=6.8',
    'click-log==0.1.8',  # check WB3-191
    'elasticsearch>=5.1.0,<=5.4.0',
    'Flask>=0.12,<=0.12.2',
    'Flask-Cors>=3.0.2,<=3.0.3',
    'future>=0.16.0,<=0.16.0',
    'nltk>=3.2.2,<=3.2.4',
    'numpy>=1.10.1,<=1.13.1',
    'py>=1.4.34,<=1.4.34',
    'python-dateutil>=2.6.0,<=2.6.1',
    'requests>=2.13.0,<=2.18.4',
    'scipy>=0.9,<=0.19.1',
    'scikit-learn>=0.18.1,<=0.18.2',
    'tqdm>=4.15.0,<=4.15.0',
    'urllib3<1.22,>=1.21.1',
    'python-crfsuite==0.9.2',
    'sklearn-crfsuite>=0.3.6',
    'tensorflow>=1.2.1'
]

setup_requirements = [
    'pytest-runner>=2.11.1,<=2.11.1'
]

test_requirements = [
    'flake8==3.2.1',
    'pylint==1.6.5',
    'pytest==3.0.5',
    'pytest-cov==2.4.0',
]

setup(
    name='mmworkbench',
<<<<<<< HEAD
    version='3.3.0dev',
=======
    version='3.2.0',
>>>>>>> 086455b4
    description="A Python module for building natural language processing models.",
    long_description=history,
    author="MindMeld, Inc.",
    author_email='contact@mindmeld.com',
    url='https://github.com/mindmeld/mindmeld-workbench3',
    packages=[
        'mmworkbench',
    ],
    package_dir={'mmworkbench': 'mmworkbench'},
    entry_points={
        'console_scripts': ['mmworkbench=mmworkbench.cli:cli']
    },
    include_package_data=True,
    install_requires=requirements,
    zip_safe=False,
    keywords='mindmeld',
    classifiers=[
        'Development Status :: 2 - Pre-Alpha',
        'Intended Audience :: Developers',
        'Natural Language :: English',
        'Programming Language :: Python :: 2',
        'Programming Language :: Python :: 2.7',
        'Programming Language :: Python :: 3',
        'Programming Language :: Python :: 3.4',
        'Programming Language :: Python :: 3.5',
        'Programming Language :: Python :: 3.6',
    ],
    setup_requires=setup_requirements,
    test_suite='tests',
    tests_require=test_requirements
)<|MERGE_RESOLUTION|>--- conflicted
+++ resolved
@@ -41,11 +41,7 @@
 
 setup(
     name='mmworkbench',
-<<<<<<< HEAD
-    version='3.3.0dev',
-=======
     version='3.2.0',
->>>>>>> 086455b4
     description="A Python module for building natural language processing models.",
     long_description=history,
     author="MindMeld, Inc.",
