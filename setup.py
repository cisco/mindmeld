--- conflicted
+++ resolved
@@ -26,17 +26,10 @@
     'scipy~=0.9',
     'scikit-learn>=0.18.1,<0.20',
     'tqdm~=4.15',
-<<<<<<< HEAD
     'urllib3~=1.21.1',
     'python-crfsuite~=0.9',
-    'sklearn-crfsuite~=0.3',
+    'sklearn-crfsuite>=0.3.6,<1.0',
     'tensorflow~=1.2'
-=======
-    'urllib3>=1.21.1,<1.22',
-    'python-crfsuite==0.9.2',
-    'sklearn-crfsuite>=0.3.6',
-    'tensorflow>=1.2.1,<1.4.0'
->>>>>>> 15d86dd9
 ]
 
 setup_requirements = [
@@ -53,11 +46,7 @@
 
 setup(
     name='mmworkbench',
-<<<<<<< HEAD
     version='4.0.0alpha',
-=======
-    version='3.4.0',
->>>>>>> 15d86dd9
     description="A Python module for building natural language processing models.",
     long_description=history,
     author="MindMeld, Inc.",
