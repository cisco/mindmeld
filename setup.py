--- conflicted
+++ resolved
@@ -90,7 +90,7 @@
             'tensorflow~=1.2; python_version < "3.7"',
             'tensorflow>=1.13.1,<2.0; python_version >= "3.7"',
         ],
-        "bert": [
+        "bert": [  # sentence-transformers
             'torch~=1.7.0; python_version>="3.6"',
             'transformers~=3.5.1; python_version>="3.6"',
             'sentence-transformers~=0.3; python_version>="3.6"',
@@ -99,7 +99,7 @@
         "examples": [
             'connexion>=2.7.0; python_version>="3.6"',
         ],
-        "augment":[
+        "augment": [
             'torch~=1.7.0; python_version>="3.6"',
             'transformers~=3.5.1; python_version>="3.6"',
             'sentencepiece==0.1.91'
@@ -110,17 +110,15 @@
         "elasticsearch": [
             "elasticsearch>=5.0",
         ],
-<<<<<<< HEAD
+        "active_learning": [
+            "matplotlib~=3.3.1",
+        ],
         "torch": [
             'torch~=1.7.0; python_version>="3.6"',
             'pytorch-crf~=0.7.2'
         ],
-        "transformers": [
+        "transformers": [  # huggingface-transformers
             'transformers~=3.5.1; python_version>="3.6"',
-=======
-        "active_learning": [
-            "matplotlib~=3.3.1",
->>>>>>> 384a21bb
         ]
     },
 )