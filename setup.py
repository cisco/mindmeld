#!/usr/bin/env python
# -*- coding: utf-8 -*-
"""This module contains the specification of the mindmeld package"""
# pylint: disable=locally-disabled,invalid-name
from setuptools import setup

with open('README.md') as readme_file:
    readme = readme_file.read()

requirements = [
    'attrs~=18.2',
    'bleach==1.5.0',  # tensorflow -> tensorboard -> bleach, prevents conflicts with jupyter
    'Click~=6.0',
    'click-log==0.1.8',  # check WB3-191
    'distro~=1.3',
    'elasticsearch5~=5.5',
    'Flask~=0.12',
    'Flask-Cors~=3.0',
    'future~=0.16.0',
    'nltk~=3.2',
    'numpy>=1.14,<=1.14.5; python_version < "3.7"',
    'numpy~=1.15.0; python_version >= "3.7"',
    'pandas~=0.22',
    'pip>=9.0.1',
    'py~=1.4',
    'python-dateutil~=2.6',
<<<<<<< HEAD
    'pytz>=2018.5',
    'requests~=2.19',
    'scipy>=0.9,<2.0',
    'scikit-learn>=0.18.1,<0.20; python_version < "3.7"',
    'scikit-learn>=0.19.2,<0.20; python_version >= "3.7"',
=======
    'pytz>=2017.2',
    'urllib3~=1.24.3',
    'requests~=2.20',
    'scipy~=0.9',
    'scikit-learn>=0.18.1,<0.20',
>>>>>>> c7fee210
    'tqdm~=4.15',
    'urllib3==1.25.3',
    'python-crfsuite~=0.9; python_version < "3.7"',
    'python-crfsuite>=0.9.6,<1.0; python_version >= "3.7"',
    'sklearn-crfsuite>=0.3.6,<1.0',
    'immutables~=0.9',
    'tensorflow~=1.2; python_version < "3.7"',
    'tensorflow>=1.13.1,<2.0; python_version >= "3.7"',
]

setup_requirements = [
    'pytest-runner~=2.11',
    'setuptools>=36'
]

test_requirements = [
    'flake8==3.5.0',
    'pylint==1.6.5',
    'pytest==3.8.0',
    'pytest-cov==2.4.0',
    'pytest-asyncio==0.8.0'
]

setup(
    name='mindmeld',
    version='4.1.0',
    description="A Conversational AI platform.",
    long_description=readme,
    long_description_content_type='text/markdown',
    author="Cisco Systems, Inc.",
    author_email='contact@mindmeld.com',
    url='https://github.com/cisco/mindmeld',
    packages=[
        'mindmeld',
    ],
    package_dir={'mindmeld': 'mindmeld'},
    entry_points={
        'console_scripts': ['mindmeld=mindmeld.cli:cli']
    },
    include_package_data=True,
    install_requires=requirements,
    zip_safe=False,
    keywords=['mindmeld', 'nlp', 'ai', 'conversational'],
    classifiers=[
        'Development Status :: 5 - Production/Stable',
        'Intended Audience :: Developers',
        'Natural Language :: English',
        'Programming Language :: Python :: 3',
        'Programming Language :: Python :: 3.5',
        'Programming Language :: Python :: 3.6',
        'Programming Language :: Python :: 3.7',
        'Topic :: Scientific/Engineering :: Artificial Intelligence',
        'Topic :: Software Development :: Libraries :: Application Frameworks',
        'License :: OSI Approved :: Apache Software License'
    ],
    setup_requires=setup_requirements,
    test_suite='tests',
    tests_require=test_requirements
)<|MERGE_RESOLUTION|>--- conflicted
+++ resolved
@@ -24,19 +24,11 @@
     'pip>=9.0.1',
     'py~=1.4',
     'python-dateutil~=2.6',
-<<<<<<< HEAD
     'pytz>=2018.5',
-    'requests~=2.19',
     'scipy>=0.9,<2.0',
     'scikit-learn>=0.18.1,<0.20; python_version < "3.7"',
     'scikit-learn>=0.19.2,<0.20; python_version >= "3.7"',
-=======
-    'pytz>=2017.2',
-    'urllib3~=1.24.3',
     'requests~=2.20',
-    'scipy~=0.9',
-    'scikit-learn>=0.18.1,<0.20',
->>>>>>> c7fee210
     'tqdm~=4.15',
     'urllib3==1.25.3',
     'python-crfsuite~=0.9; python_version < "3.7"',
@@ -44,7 +36,7 @@
     'sklearn-crfsuite>=0.3.6,<1.0',
     'immutables~=0.9',
     'tensorflow~=1.2; python_version < "3.7"',
-    'tensorflow>=1.13.1,<2.0; python_version >= "3.7"',
+    'tensorflow>=1.13.1,<2.0; python_version >= "3.7"'
 ]
 
 setup_requirements = [
