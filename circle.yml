--- conflicted
+++ resolved
@@ -12,11 +12,7 @@
     - sudo dpkg -i pandoc-1.19-1-amd64.deb
 test:
   post:
-<<<<<<< HEAD
-    - make docs
-=======
     - cd docs && make html && cp scripts/search.html build/html
->>>>>>> e53f2738
 deployment:
   s3:
     branch: /(develop)|(staging)|(master)/
