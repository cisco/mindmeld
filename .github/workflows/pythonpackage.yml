--- conflicted
+++ resolved
@@ -15,11 +15,7 @@
     runs-on: ubuntu-latest
     strategy:
       matrix:
-<<<<<<< HEAD
-        python-version: [3.6]
-=======
         python-version: [3.6, 3.7]
->>>>>>> 679ec460
         mm-extras: ["true", "false"]
         es_version: [5.6.16, 6.8.10, 7.7.1]
 
