#!/usr/bin/env python
# -*- coding: utf-8 -*-

"""
test_dialogue
----------------------------------

Tests for dialogue module.

These tests apply regardless of async/await support.
"""
# pylint: disable=locally-disabled,redefined-outer-name
import pytest

from mindmeld.components import Conversation, DialogueManager, DialogueResponder
from mindmeld.components.dialogue import DialogueStateRule
from mindmeld.components.request import Params, Request
from mindmeld.system_entity_recognizer import SystemEntityRecognizer


def create_request(domain, intent, entities=None):
    """Creates a request object for use by the dialogue manager"""
    entities = entities or ()
    return Request(domain=domain, intent=intent, entities=entities, text="")


def create_responder(request):
    """Creates a response object for use by the dialogue manager"""
    return DialogueResponder(request=request)


@pytest.fixture
def dm():
    dm = DialogueManager()
    dm.add_dialogue_rule("domain", lambda x, y: None, domain="domain")
    dm.add_dialogue_rule("intent", lambda x, y: None, intent="intent")
    dm.add_dialogue_rule(
        "domain_intent", lambda x, y: None, domain="domain", intent="intent"
    )
    dm.add_dialogue_rule(
        "intent_entity_1", lambda x, y: None, intent="intent", has_entity="entity_1"
    )
    dm.add_dialogue_rule(
        "intent_entity_2", lambda x, y: None, intent="intent", has_entity="entity_2"
    )
    dm.add_dialogue_rule(
        "intent_entities",
        lambda x, y: None,
        intent="intent",
        has_entities=("entity_1", "entity_2", "entity_3"),
    )

    dm.add_dialogue_rule("targeted_only", lambda x, y: None, targeted_only=True)
    dm.add_dialogue_rule(
        "dummy_ruleless", lambda x, y: None
    )  # Defined to test default use
    dm.add_dialogue_rule("default", lambda x, y: None, default=True)

    return dm


def test_dialogue_state_rule_equal():
    rule1 = DialogueStateRule(dialogue_state="some-state", domain="some-domain")
    rule2 = DialogueStateRule(dialogue_state="some-state", domain="some-domain")
    assert rule1 == rule2


def test_dialogue_state_rule_not_equal():
    rule1 = DialogueStateRule(dialogue_state="some-state", domain="some-domain")
    rule2 = DialogueStateRule(dialogue_state="some-state-2", domain="some-domain")
    assert rule1 != rule2

    rule2 = DialogueStateRule(dialogue_state="some-state")
    assert rule1 != rule2

    rule2 = DialogueStateRule(
        dialogue_state="some-state", domain="some-domain", intent="some-intent"
    )
    assert rule1 != rule2


def test_dialogue_state_rule_unexpected_keyword():
    with pytest.raises(TypeError) as ex:
        DialogueStateRule(
            dialogue_state="some-state", domain="some-domain", new_key="some-key"
        )

    assert "DialogueStateRule() got an unexpected keyword argument 'new_key'" in str(ex)


def test_dialogue_state_rule_targeted_only():
    request = create_request("some-domain", "some-intent")
    rule1 = DialogueStateRule(dialogue_state="some-state", targeted_only=True)
    assert not rule1.apply(request)

    with pytest.raises(ValueError) as ex:
        DialogueStateRule(
            dialogue_state="some-state", domain="some-domain", targeted_only=True
        )

    msg = (
        "For a dialogue state rule, if targeted_only is True, domain, intent, and has_entity"
        " must be omitted"
    )

    assert msg in str(ex)


def test_dialogue_state_rule_exception():
    with pytest.raises(ValueError):
        DialogueStateRule(dialogue_state="some-state", has_entities=[1, 2])

    rule1 = DialogueStateRule(dialogue_state="some-state", has_entity="entity_1")
    assert rule1.entity_types == frozenset(("entity_1",))

    rule2 = DialogueStateRule(
        dialogue_state="some-state", has_entities=["entity_2", "entity_3"]
    )
    assert rule2.entity_types == frozenset(("entity_2", "entity_3",))

    with pytest.raises(ValueError):
        DialogueStateRule(
            dialogue_state="some-state",
            has_entity="entity_1",
            has_entities=["entity_2", "entity_3"],
        )

    with pytest.raises(NotImplementedError):
        assert rule1 == 1

    with pytest.raises(NotImplementedError):
        assert rule1 != 1

    assert repr(rule1) == "<DialogueStateRule 'some-state'>"

    with pytest.raises(NotImplementedError):
        assert DialogueStateRule.compare(rule1, 1)


class TestDialogueManager:
    """Tests for the dialogue manager"""

    def test_default(self, dm):
        """Default dialogue state when no rules match
           This will select the rule with default=True"""
        request = create_request("other", "other")
        response = create_responder(request)
        result = dm.apply_handler(request, response)
        assert result.dialogue_state == "default"

    def test_default_uniqueness(self, dm):
        with pytest.raises(AssertionError):
            dm.add_dialogue_rule("default2", lambda x, y: None, default=True)

    def test_default_kwarg_exclusion(self, dm):
        with pytest.raises(ValueError):
            dm.add_dialogue_rule(
                "default3", lambda x, y: None, intent="intent", default=True
            )

    def test_domain(self, dm):
        """Correct dialogue state is found for a domain"""
        request = create_request("domain", "other")
        response = create_responder(request)
        result = dm.apply_handler(request, response)
        assert result.dialogue_state == "domain"

    def test_domain_intent(self, dm):
        """Correct state should be found for domain and intent"""
        request = create_request("domain", "intent")
        response = create_responder(request)
        result = dm.apply_handler(request, response)
        assert result.dialogue_state == "domain_intent"

    def test_intent(self, dm):
        """Correct state should be found for intent"""
        request = create_request("other", "intent")
        response = create_responder(request)
        result = dm.apply_handler(request, response)
        assert result.dialogue_state == "intent"

    def test_intent_entity(self, dm):
        """Correctly match intent and entity"""
        request = create_request("domain", "intent", [{"type": "entity_2"}])
        response = create_responder(request)
        result = dm.apply_handler(request, response)
        assert result.dialogue_state == "intent_entity_2"

    def test_intent_entity_tiebreak(self, dm):
        """Correctly break ties between rules of equal complexity"""
        request = create_request(
            "domain", "intent", [{"type": "entity_1"}, {"type": "entity_2"}]
        )
        response = create_responder(request)
        result = dm.apply_handler(request, response)
        assert result.dialogue_state == "intent_entity_1"

    def test_intent_entities(self, dm):
        """Correctly break ties between rules of equal complexity"""
        request = create_request(
            "domain",
            "intent",
            [{"type": "entity_1"}, {"type": "entity_2"}, {"type": "entity_3"}],
        )
        response = create_responder(request)
        result = dm.apply_handler(request, response)
        assert result.dialogue_state == "intent_entities"

    def test_target_dialogue_state_management(self, dm):
        """Correctly sets the dialogue state based on the target_dialogue_state"""
        request = create_request("domain", "intent")
        response = create_responder(request)
        result = dm.apply_handler(
            request, response, target_dialogue_state="intent_entity_2"
        )
        assert result.dialogue_state == "intent_entity_2"

    def test_target_dialogue_state_management_targeted_only(self, dm):
        """Correctly sets the dialogue state based on the target_dialogue_state"""
        request = create_request("domain", "intent")
        response = create_responder(request)
        result = dm.apply_handler(
            request, response, target_dialogue_state="targeted_only"
        )
        assert result.dialogue_state == "targeted_only"

    def test_targeted_only_kwarg_exclusion(self, dm):
        with pytest.raises(ValueError):
            dm.add_dialogue_rule(
                "targeted_only2", lambda x, y: None, intent="intent", targeted_only=True
            )

    def test_middleware_single(self, dm):
        """Adding a single middleware works"""

        def _middle(request, responder, handler):
            responder.flag = True
            handler(request, responder)

        def _handler(request, responder):
            assert responder.flag

        dm.add_middleware(_middle)
        dm.add_dialogue_rule("middleware_test", _handler, intent="middle")

        request = create_request("domain", "middle")
        response = create_responder(request)

        result = dm.apply_handler(request, response)
        assert result.dialogue_state == "middleware_test"

    def test_middleware_multiple(self, dm):
        """Adding multiple middleware works"""

        def _first(request, responder, handler):
            responder.middles = vars(responder).get("middles", []) + ["first"]
            handler(request, responder)

        def _second(request, responder, handler):
            responder.middles = vars(responder).get("middles", []) + ["second"]
            handler(request, responder)

        def _handler(request, responder):
            # '_first' should have been called first, then '_second'
            assert responder.middles == ["first", "second"]

        dm.add_middleware(_first)
        dm.add_middleware(_second)
        dm.add_dialogue_rule("middleware_test", _handler, intent="middle")

        request = create_request("domain", "middle")
        response = create_responder(request)

        result = dm.apply_handler(request, response)
        assert result.dialogue_state == "middleware_test"


def test_convo_params_are_cleared(kwik_e_mart_nlp, kwik_e_mart_app_path):
    """Tests that the params are cleared in one trip from app to mm."""
    convo = Conversation(nlp=kwik_e_mart_nlp, app_path=kwik_e_mart_app_path)
    convo.params = Params(
        allowed_intents=["store_info.find_nearest_store"],
        target_dialogue_state="greeting",
    )
    convo.say("close door")
    assert convo.params == Params()


@pytest.mark.parametrize(
    "language, locale, expected_ser_call",
    [
        ("en", "en_GB", {"lang": "EN", "latent": True, "locale": "en_GB"}),
        ("es", "en_US", {"latent": True, "locale": "en_US"}),
<<<<<<< HEAD
        (None, None, {"latent": True, "lang": "EN"}),
=======
        (None, None, {"latent": True, "locale": "en_CA", "lang": "EN"}),
>>>>>>> 75728906
        ("INVALID_LANG_CODE", "en_GB", {"latent": True, "locale": "en_GB"}),
        (None, "en_GB", {"latent": True, "locale": "en_GB"}),
        ("es", None, {"lang": "ES", "latent": True}),
        ("es", "INVALID_LOCALE_CODE", {"lang": "ES", "latent": True}),
        ("eng", "en_GB", {"lang": "EN", "latent": True, "locale": "en_GB"}),
    ],
)
def test_convo_language_and_locales(
    mocker, kwik_e_mart_nlp, kwik_e_mart_app_path, language, locale, expected_ser_call
):
    """Tests that the params are cleared in one trip from app to mm."""
    convo = Conversation(nlp=kwik_e_mart_nlp, app_path=kwik_e_mart_app_path)
    convo.params = Params(language=language, locale=locale)
    mock1 = mocker.patch.object(
        SystemEntityRecognizer, "get_response", return_value=({}, 400)
    )
    convo.say("set alarm for 4pm tomorrow")
    mock1.call_args_list[0][0][0].pop("text")
    assert mock1.call_args_list[0][0][0] == expected_ser_call<|MERGE_RESOLUTION|>--- conflicted
+++ resolved
@@ -291,11 +291,8 @@
     [
         ("en", "en_GB", {"lang": "EN", "latent": True, "locale": "en_GB"}),
         ("es", "en_US", {"latent": True, "locale": "en_US"}),
-<<<<<<< HEAD
         (None, None, {"latent": True, "lang": "EN"}),
-=======
         (None, None, {"latent": True, "locale": "en_CA", "lang": "EN"}),
->>>>>>> 75728906
         ("INVALID_LANG_CODE", "en_GB", {"latent": True, "locale": "en_GB"}),
         (None, "en_GB", {"latent": True, "locale": "en_GB"}),
         ("es", None, {"lang": "ES", "latent": True}),
