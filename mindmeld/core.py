--- conflicted
+++ resolved
@@ -154,13 +154,7 @@
         system_entity_candidates (tuple): A list of system entities extracted from the text
         locale (str, optional): The locale representing the ISO 639-1 language code and \
             ISO3166 alpha 2 country code separated by an underscore character.
-<<<<<<< HEAD
-        language (str, optional): The language code representing ISO 639-1 language codes. If both
-            locale and language are provided, the locale is used. If neither are provided,
-            the EN language code is used.
-=======
         language (str, optional): The language code representing ISO 639-1 language codes.
->>>>>>> ce0361bb
         time_zone (str): The IANA id for the time zone in which the query originated
             such as 'America/Los_Angeles'
         timestamp (long, optional): A unix timestamp used as the reference time
@@ -171,13 +165,8 @@
 
     # TODO: look into using __slots__
 
-<<<<<<< HEAD
-    def __init__(self, raw_text, processed_text, normalized_tokens, char_maps, locale='en_US',
-                 language='en', time_zone=None, timestamp=None, stemmed_tokens=None):
-=======
     def __init__(self, raw_text, processed_text, normalized_tokens, char_maps, locale=None,
                  language=None, time_zone=None, timestamp=None, stemmed_tokens=None):
->>>>>>> ce0361bb
         """Creates a query object
 
         Args:
