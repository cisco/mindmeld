--- conflicted
+++ resolved
@@ -25,20 +25,7 @@
 from copy import deepcopy
 from multiprocessing import cpu_count
 from weakref import WeakValueDictionary
-
 from tqdm import tqdm
-
-from ._config import (
-    get_nlp_config,
-    get_language_config,
-)
-from .domain_classifier import DomainClassifier
-from .entity_recognizer import EntityRecognizer
-from .entity_resolver import EntityResolverFactory, EntityResolverConnectionError
-from .intent_classifier import IntentClassifier
-from .parser import Parser
-from .role_classifier import RoleClassifier
-from .schemas import _validate_allowed_intents, validate_locale_code_with_ref_language_code
 from .. import path
 from ..core import Bunch, ProcessedQuery, QueryEntity, Entity, NestedEntity
 from ..exceptions import (
@@ -51,7 +38,6 @@
 from ..query_factory import QueryFactory
 from ..resource_loader import ResourceLoader
 from ..system_entity_recognizer import SystemEntityRecognizer
-<<<<<<< HEAD
 from ._config import (
     get_nlp_config,
     get_language_config,
@@ -67,8 +53,6 @@
 from ..constants import SYSTEM_ENTITY_PREFIX
 from ..models.helpers import get_ngrams_upto_n
 
-=======
->>>>>>> 222c155c
 
 # ignore sklearn DeprecationWarning, https://github.com/scikit-learn/scikit-learn/issues/10449
 warnings.filterwarnings(action="ignore", category=DeprecationWarning)
