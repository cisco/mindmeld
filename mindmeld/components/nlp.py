# -*- coding: utf-8 -*-
#
# Copyright (c) 2015 Cisco Systems, Inc. and others.  All rights reserved.
# Licensed under the Apache License, Version 2.0 (the "License");
# you may not use this file except in compliance with the License.
# You may obtain a copy of the License at
#     http://www.apache.org/licenses/LICENSE-2.0
# Unless required by applicable law or agreed to in writing, software
# distributed under the License is distributed on an "AS IS" BASIS,
# WITHOUT WARRANTIES OR CONDITIONS OF ANY KIND, either express or implied.
# See the License for the specific language governing permissions and
# limitations under the License.

"""
This module contains the natural language processor.
"""
import datetime
import logging
import os
import sys
import time
import warnings
from abc import ABC, abstractmethod
from concurrent.futures import ProcessPoolExecutor, wait
from copy import deepcopy
from multiprocessing import cpu_count
from weakref import WeakValueDictionary
from tqdm import tqdm

from .. import path
from ..core import Bunch, ProcessedQuery
from ..exceptions import (
    AllowedNlpClassesKeyError,
    MindMeldImportError,
    ProcessorError,
)
from ..markup import TIME_FORMAT, process_markup
from ..path import get_app
from ..query_factory import QueryFactory
from ..resource_loader import ResourceLoader
from ..system_entity_recognizer import SystemEntityRecognizer
from ._config import (
    get_nlp_config,
    get_language_config,
)
from .domain_classifier import DomainClassifier
from .entity_recognizer import EntityRecognizer
from .entity_resolver import EntityResolverFactory, EntityResolverConnectionError
from .intent_classifier import IntentClassifier
from .parser import Parser
from .role_classifier import RoleClassifier
from .schemas import _validate_allowed_intents, validate_locale_code_with_ref_language_code

# ignore sklearn DeprecationWarning, https://github.com/scikit-learn/scikit-learn/issues/10449
warnings.filterwarnings(action="ignore", category=DeprecationWarning)

SUBPROCESS_WAIT_TIME = 0.5
default_num_workers = 0
if sys.version_info > (3, 0):
    default_num_workers = cpu_count() + 1

logger = logging.getLogger(__name__)
num_workers = int(os.environ.get("MM_SUBPROCESS_COUNT", default_num_workers))
executor = ProcessPoolExecutor(max_workers=num_workers) if num_workers > 0 else None


def restart_subprocesses():
    """Restarts the process pool executor"""
    global executor  # pylint: disable=global-statement
    executor.shutdown(wait=False)
    executor = ProcessPoolExecutor(max_workers=num_workers)


def subproc_call_instance_function(instance_id, func_name, *args, **kwargs):
    """
    A module function used as a trampoline to call an instance function
    from within a long running child process.

    Args:
        instance_id (number): id(inst) of the Processor instance that needs called

    Returns:
        The result of the called function
    """
    try:
        instance = Processor.instance_map[instance_id]
        return getattr(instance, func_name)(*args, **kwargs)
    except Exception:  # pylint: disable=broad-except
        # This subprocess does not have the requested instance.  Shut down and
        # it will be recreated by the parent process with updated instances.
        sys.exit(1)


class Processor(ABC):
    """A generic base class for processing queries through the MindMeld NLP
    components.

    Attributes:
        resource_loader (ResourceLoader): An object which can load resources for the processor.
        dirty (bool): Indicates whether the processor has unsaved changes to
            its models.
        ready (bool): Indicates whether the processor is ready to process
            messages.
    """

    instance_map = WeakValueDictionary()
    """The map of identity to instance."""

    def __init__(self, app_path, resource_loader=None, config=None):
        """Initializes a processor

        Args:
            app_path (str): The path to the directory containing the app's data
            resource_loader (ResourceLoader): An object which can load resources for the processor
            config (dict): A config object with processor settings (e.g. if to use n-best inference)
        """
        self._app_path = app_path
        self.resource_loader = resource_loader or ResourceLoader.create_resource_loader(
            app_path
        )
        self.language, self.locale = get_language_config(app_path)

        self._children = Bunch()
        self.ready = False
        self.dirty = False
        self.name = None
        self._incremental_timestamp = None
        self.config = get_nlp_config(app_path, config)
        Processor.instance_map[id(self)] = self

    def build(self, incremental=False, label_set=None):
        """Builds all the natural language processing models for this processor and its children.

        Args:
            incremental (bool, optional): When ``True``, only build models whose training data or
                configuration has changed since the last build. Defaults to ``False``.
            label_set (string, optional): The label set from which to train all classifiers.
        """
        self._build_recursive(incremental=incremental, label_set=label_set)
        self.load()

    def _build_recursive(self, incremental=False, label_set=None):
        """Builds all the natural language processing models for this processor and its children.

        Args:
            incremental (bool, optional): When ``True``, only build models whose training data or
                configuration has changed since the last build. Defaults to ``False``.
            label_set (string, optional): The label set from which to train all classifiers.
        """
        self._build(incremental=incremental, label_set=label_set, load_cached=False)
        # We dump and unload the model to reduce memory consumption while training
        if self.ready:
            self._dump()
            self.unload()

        for child in self._children.values():
            # We pass the incremental_timestamp to children processors
            child.incremental_timestamp = self.incremental_timestamp
            child._build_recursive(incremental=incremental, label_set=label_set)

    @property
    def incremental_timestamp(self):
        """The incremental timestamp of this processor (str)."""
        return self._incremental_timestamp

    @incremental_timestamp.setter
    def incremental_timestamp(self, ts):
        self._incremental_timestamp = ts

    @abstractmethod
    def _build(self, incremental=False, label_set=None, load_cached=True):
        raise NotImplementedError

    def dump(self):
        """Saves all the natural language processing models for this processor and its children to
        disk."""
        self._dump()

        for child in self._children.values():
            child.dump()

        self.dirty = False

    @abstractmethod
    def _dump(self):
        raise NotImplementedError

    def unload(self):
        raise NotImplementedError

    def load(self, incremental_timestamp=None):
        """Loads all the natural language processing models for this processor and its children
        from disk.

        Args:
            incremental_timestamp (str, optional): The incremental timestamp value.
        """
        self._load(incremental_timestamp=incremental_timestamp)

        for child in self._children.values():
            child.load(incremental_timestamp=incremental_timestamp)

        self.ready = True
        self.dirty = False

    @abstractmethod
    def _load(self, incremental_timestamp=None):
        raise NotImplementedError

    def evaluate(self, print_stats=False, label_set=None):
        """Evaluates all the natural language processing models for this processor and its
        children.

        Args:
            print_stats (bool): If true, prints the full stats table. Otherwise prints just
                                the accuracy
            label_set (str, optional): The label set from which to evaluate
                                all classifiers.
        """
        self._evaluate(print_stats, label_set)

        for child in self._children.values():
            child.evaluate(print_stats, label_set=label_set)

        self.resource_loader.query_cache.dump()

    @abstractmethod
    def _evaluate(self, print_stats, label_set="test"):
        raise NotImplementedError

    def _check_ready(self):
        if not self.ready:
            raise ProcessorError(
                "Processor not ready, models must be built or loaded first."
            )

    def process(
        self,
        query_text,
        allowed_nlp_classes=None,
        locale=None,
        language=None,
        time_zone=None,
        timestamp=None,
        dynamic_resource=None,
        verbose=False,
    ):
        """Processes the given query using the full hierarchy of natural language processing models \
        trained for this application.

        Args:
            query_text (str, tuple): The raw user text input, or a list of the n-best query \
                transcripts from ASR.
            allowed_nlp_classes (dict, optional): A dictionary of the NLP hierarchy that is \
                selected for NLP analysis. An example: ``{'smart_home': {'close_door': {}}}`` \
                where smart_home is the domain and close_door is the intent.
            locale (str, optional): The locale representing the ISO 639-1 language code and \
                ISO3166 alpha 2 country code separated by an underscore character.
            language (str, optional): Language as specified using a 639-1/2 code. This parameter is
                deprecated deprecated this is an application level parameter.
            time_zone (str, optional): The name of an IANA time zone, such as \
                'America/Los_Angeles', or 'Asia/Kolkata' \
                See the [tz database](https://www.iana.org/time-zones) for more information.
            timestamp (long, optional): A unix time stamp for the request (in seconds).
            dynamic_resource (dict, optional): A dynamic resource to aid NLP inference.
            verbose (bool, optional): If True, returns class probabilities along with class \
                prediction.

        Returns:
            (ProcessedQuery): A processed query object that contains the prediction results from \
                 applying the full hierarchy of natural language processing models to the input \
                 query.
        """
        # TODO: Deprecate language argument
        del language

        query = self.create_query(
            query_text,
            language=self.language,
            locale=locale,
            time_zone=time_zone,
            timestamp=timestamp,
        )
        return self.process_query(
            query, allowed_nlp_classes, dynamic_resource, verbose
        ).to_dict()

    def process_query(
        self, query, allowed_nlp_classes=None, dynamic_resource=None, verbose=False
    ):
        """Processes the given query using the full hierarchy of natural language processing models \
        trained for this application.

        Args:
            query (Query, tuple): The user input query, or a list of the n-best transcripts \
                query objects.
            allowed_nlp_classes (dict, optional): A dictionary of the NLP hierarchy that is \
                selected for NLP analysis. An example: ``{'smart_home': {'close_door': {}}}`` \
                where smart_home is the domain and close_door is the intent.
            dynamic_resource (dict, optional): A dynamic resource to aid NLP inference \
            verbose (bool, optional): If True, returns class probabilities along with class \
                prediction.

        Returns:
            (ProcessedQuery): A processed query object that contains the prediction results from \
                applying the full hierarchy of natural language processing models to the input \
                query.
        """
        raise NotImplementedError

    def _process_list(self, items, func, *args, **kwargs):
        """Processes a list of items in parallel if possible using the executor.
        Args:
            items (list): Items to process.
            func (str): Function name to call for processing.

        Returns:
            (tuple): Results of the processing.
        """
        if executor:
            try:
                results = list(items)
                future_to_idx_map = {}
                for idx, item in enumerate(items):
                    future = executor.submit(
                        subproc_call_instance_function,
                        id(self),
                        func,
                        item,
                        *args,
                        **kwargs
                    )
                    future_to_idx_map[future] = idx
                tasks = wait(future_to_idx_map, timeout=SUBPROCESS_WAIT_TIME)
                if tasks.not_done:
                    raise Exception()
                for future in tasks.done:
                    item = future.result()
                    item_idx = future_to_idx_map[future]
                    results[item_idx] = item
                return tuple(results)
            except (Exception, SystemExit):  # pylint: disable=broad-except
                # process pool is broken, restart it and process current request in series
                restart_subprocesses()
        # process the list in series
        return tuple([getattr(self, func)(itm, *args, **kwargs) for itm in items])

    def create_query(
        self, query_text, locale=None, language=None, time_zone=None, timestamp=None
    ):
        """Creates a query with the given text.

        Args:
            query_text (str, list[str]): Text or list of texts to create a query object for.
            locale (str, optional): The locale representing the ISO 639-1 language code and \
                ISO3166 alpha 2 country code separated by an underscore character.
            language (str, optional): Language as specified using a 639-1/2 code.
            time_zone (str, optional): The name of an IANA time zone, such as
                'America/Los_Angeles', or 'Asia/Kolkata'
                See the [tz database](https://www.iana.org/time-zones) for more information.
            timestamp (long, optional): A unix time stamp for the request (in seconds).

        Returns:
            (Query): A newly constructed query or tuple of queries.
        """
        if not query_text:
            query_text = ""
        if isinstance(query_text, (list, tuple)):
            return self._process_list(
                query_text,
                "create_query",
                locale=locale,
                language=language,
                time_zone=time_zone,
                timestamp=timestamp,
            )
        return self.resource_loader.query_factory.create_query(
            query_text,
            language=language,
            locale=locale,
            time_zone=time_zone,
            timestamp=timestamp,
        )

    def __repr__(self):
        msg = "<{} {!r} ready: {!r}, dirty: {!r}>"
        return msg.format(self.__class__.__name__, self.name, self.ready, self.dirty)


class NaturalLanguageProcessor(Processor):
    """The natural language processor is the MindMeld component responsible for understanding
    the user input using a hierarchy of natural language processing models.

    Attributes:
        domain_classifier (DomainClassifier): The domain classifier for this application.
    """

    def __init__(self, app_path, resource_loader=None, config=None, progress_bar=None):
        """Initializes a natural language processor object

        Args:
            app_path (str): The path to the directory containing the app's data
            resource_loader (ResourceLoader): An object which can load resources for the processor
            config (dict): A config object with processor settings (e.g. if to use n-best
                transcripts)
            progress_bar (tqdm object): A tqdm object or an object inherited from tqdm to track
                training progress
        """
        super().__init__(app_path, resource_loader, config)
        self._app_path = app_path

        # initialize the system entity recognizer singleton
        SystemEntityRecognizer.set_system_entity_recognizer(app_path=app_path)
        self._system_entity_recognizer = SystemEntityRecognizer.get_instance()

        self.name = app_path
        self._load_custom_features()
        self.domain_classifier = DomainClassifier(self.resource_loader)
        self.progress_bar = progress_bar

        for domain in path.get_domains(self._app_path):

            if domain in self._children:
                continue

            self._children[domain] = DomainProcessor(
                app_path, domain, self.resource_loader, self.progress_bar
            )

        nbest_transcripts_nlp_classes = self.config.get(
            "resolve_entities_using_nbest_transcripts", {}
        )
        if len(nbest_transcripts_nlp_classes) > 0:
            try:
                nbest_transcripts_nlp_classes = self.extract_allowed_nlp_components_list(
                    nbest_transcripts_nlp_classes
                )
            except AllowedNlpClassesKeyError as e:
                # We catch and fail open here since this uncaught exception can fail the API call
                logger.error("Caught exception %s when extracting nlp "
                             "components from the resolve_entities_using_nbest_transcripts "
                             "field", e.message)
                nbest_transcripts_nlp_classes = {}

            for domain in nbest_transcripts_nlp_classes:
                for intent in nbest_transcripts_nlp_classes[domain]:
                    self.domains[domain].intents[
                        intent
                    ].nbest_transcripts_enabled = True

    def _load_custom_features(self):
        # Load __init__.py so nlp object recognizes custom features in python console
        try:
            get_app(self._app_path)
        except MindMeldImportError:
            pass

    @property
    def domains(self):
        """The domains supported by this application."""
        return self._children

    def _build(self, incremental=False, label_set=None, load_cached=True):

        # reset display for the progress bar. This is important for repeated use of the
        # progress bar
        if isinstance(self.progress_bar, tqdm):
            self.progress_bar.reset()

        if incremental:
            # During an incremental build, we set the incremental_timestamp for caching
            current_ts = datetime.datetime.fromtimestamp(int(time.time())).strftime(
                TIME_FORMAT
            )
            self.incremental_timestamp = current_ts

        if len(self.domains) == 1:
            return

        self.ready = self.domain_classifier.fit(
            label_set=label_set,
            incremental_timestamp=self.incremental_timestamp,
            load_cached=load_cached
        )

    def _dump(self):
        if len(self.domains) == 1:
            return

        model_path, incremental_model_path = path.get_domain_model_paths(
            app_path=self._app_path, timestamp=self.incremental_timestamp
        )

        self.domain_classifier.dump(model_path, incremental_model_path)

    def unload(self):
        self.ready = False
        self.domain_classifier.unload()

    def _load(self, incremental_timestamp=None):
        if len(self.domains) == 1:
            return

        model_path, incremental_model_path = path.get_domain_model_paths(
            app_path=self._app_path, timestamp=incremental_timestamp
        )

        self.domain_classifier.load(
            incremental_model_path if incremental_timestamp else model_path
        )

    def _evaluate(self, print_stats, label_set=None):
        if len(self.domains) > 1:
            domain_eval = self.domain_classifier.evaluate(label_set=label_set)
            if domain_eval:
                print(
                    "Domain classification accuracy: '{}'".format(
                        domain_eval.get_accuracy()
                    )
                )
                if print_stats:
                    domain_eval.print_stats()
            else:
                logger.info("Skipping domain classifier evaluation")

    def _process_domain(
        self, query, allowed_nlp_classes=None, dynamic_resource=None, verbose=False
    ):
        domain_proba = None

        if len(self.domains) > 1:
            if not allowed_nlp_classes:
                if verbose:
                    # predict_proba() returns sorted list of tuples
                    # ie, [(<class1>, <confidence>), (<class2>, <confidence>),...]
                    domain_proba = self.domain_classifier.predict_proba(
                        query, dynamic_resource=dynamic_resource
                    )
                    # Since domain_proba is sorted by class with highest confidence,
                    # get that as the predicted class
                    return domain_proba[0][0], domain_proba
                else:
                    domain = self.domain_classifier.predict(
                        query, dynamic_resource=dynamic_resource
                    )
                    return domain, None
            else:
                if len(allowed_nlp_classes) == 1:
                    domain = list(allowed_nlp_classes.keys())[0]
                    if verbose:
                        domain_proba = [(domain, 1.0)]
                    return domain, domain_proba
                else:
                    sorted_domains = self.domain_classifier.predict_proba(
                        query, dynamic_resource=dynamic_resource
                    )
                    if verbose:
                        domain_proba = sorted_domains
                    for ordered_domain, _ in sorted_domains:
                        if ordered_domain in allowed_nlp_classes.keys():
                            return ordered_domain, domain_proba

                    raise AllowedNlpClassesKeyError(
                        "Could not find user inputted domain in NLP hierarchy"
                    )
        else:
            domain = list(self.domains.keys())[0]
            if verbose:
                domain_proba = [(domain, 1.0)]
            return domain, domain_proba

    def process_query(
        self, query, allowed_nlp_classes=None, dynamic_resource=None, verbose=False
    ):
        """Processes the given query using the full hierarchy of natural language processing models \
        trained for this application.

        Args:
            query (Query, tuple): The user input query, or a list of the n-best transcripts \
                query objects.
            allowed_nlp_classes (dict, optional): A dictionary of the NLP hierarchy that is \
                selected for NLP analysis. An example: ``{'smart_home': {'close_door': {}}}`` \
                where smart_home is the domain and close_door is the intent. If \
                ``allowed_nlp_classes`` is ``None``, we just use the normal model predict \
                functionality.
            dynamic_resource (dict, optional): A dynamic resource to aid NLP inference.
            verbose (bool, optional): If True, returns class probabilities along with class \
                prediction.

        Returns:
            (ProcessedQuery): A processed query object that contains the prediction results from \
                applying the full hierarchy of natural language processing models to the input \
                query.
        """
        self._check_ready()
        if isinstance(query, (list, tuple)):
            top_query = query[0]
        else:
            top_query = query
        domain, domain_proba = self._process_domain(
            top_query,
            allowed_nlp_classes=allowed_nlp_classes,
            dynamic_resource=dynamic_resource,
            verbose=verbose,
        )

        allowed_intents = (
            allowed_nlp_classes.get(domain) if allowed_nlp_classes else None
        )

        processed_query = self.domains[domain].process_query(
            query, allowed_intents, dynamic_resource=dynamic_resource, verbose=verbose
        )
        processed_query.domain = domain
        if domain_proba:
            domain_scores = dict(domain_proba)
            scores = processed_query.confidence or {}
            scores["domains"] = domain_scores
            processed_query.confidence = scores
        return processed_query

    def _update_nlp_hierarchy(self, nlp_components, domain, intent, entity=None, role=None):
        # We assume that the intent is a correct child of the domain
        if domain not in nlp_components:
            nlp_components[domain] = {}

        if intent not in nlp_components[domain]:
            nlp_components[domain][intent] = {}

        all_entities_intent = self.domains[domain].intents[intent].entities
        valid_entities = filter(lambda candidate: entity and entity in {'*', candidate},
                                all_entities_intent)

        for nlp_entity in valid_entities:
            if nlp_entity not in nlp_components[domain][intent]:
                nlp_components[domain][intent][nlp_entity] = {}

            all_roles_in_entity = self.domains[
                domain].intents[intent].entities[nlp_entity].role_classifier.roles
            valid_roles = filter(lambda candidate: role and role in {'*', candidate},
                                 all_roles_in_entity)

            for nlp_role in valid_roles:
                nlp_components[domain][intent][nlp_entity][nlp_role] = {}

    def extract_allowed_nlp_components_list(self, allowed_nlp_components_list):
        """This function validates a user inputted list of allowed nlp components against the NLP
        hierarchy and construct a hierarchy dictionary as follows: ``{domain: {intent: {}}`` if
        the validation of list of allowed nlp components has passed.

        Args:
            allowed_nlp_components_list (list): A list of allowable intents in the
                format "domain.intent". If all intents need to be included, the
                syntax is "domain.*".

        Returns:
            (dict): A dictionary of NLP hierarchy.
        """
        allowed_nlp_components_list = _validate_allowed_intents(allowed_nlp_components_list, self)

        nlp_components = {}
        for allowed_nlp_component in allowed_nlp_components_list:
            nlp_entries = [None, None, None, None]
            entries = allowed_nlp_component.split(".")[:len(nlp_entries)]
            for idx, entry in enumerate(entries):
                nlp_entries[idx] = entry

            domain, intent, entity, role = nlp_entries
            if intent == "*":
                for intent in self.domains[domain].intents:
                    self._update_nlp_hierarchy(nlp_components, domain, intent, entity, role)
            else:
                self._update_nlp_hierarchy(nlp_components, domain, intent, entity, role)

        return nlp_components

    @staticmethod
    def print_inspect_stats(stats):
        """
        Prints formatted output matrix
        """
        s = [[str(e) for e in row] for row in stats]
        lens = [max(map(len, col)) for col in zip(*s)]
        fmt = "\t".join("{{:{}}}".format(x) for x in lens)
        table = [fmt.format(*row) for row in s]
        print("\n".join(table))
        print()

    def inspect(self, markup, domain=None, intent=None, dynamic_resource=None):
        """Inspect the marked up query and print the table of features and weights.

        Args:
            markup (str): The marked up query string.
            domain (str): The gold value for domain classification.
            intent (str): The gold value for intent classification.
            dynamic_resource (dict, optional): A dynamic resource to aid NLP inference.
        """
        if self.resource_loader:
            _, query, _ = process_markup(
                markup, self.resource_loader.query_factory, query_options={}
            )
        else:
            query_factory = QueryFactory.create_query_factory(self._app_path)
            _, query, _ = process_markup(markup, query_factory, query_options={})

        if domain:
            print("Inspecting domain classification")
            domain_inspection = self.domain_classifier.inspect(
                query, domain=domain, dynamic_resource=dynamic_resource
            )
            self.print_inspect_stats(domain_inspection)

        if intent:
            print("Inspecting intent classification")
            domain, _ = self._process_domain(query, dynamic_resource=dynamic_resource)
            intent_inspection = self.domains[domain].inspect(
                query, intent=intent, dynamic_resource=dynamic_resource
            )
            self.print_inspect_stats(intent_inspection)

    def process(
        self,
        query_text,  # pylint: disable=arguments-differ
        allowed_nlp_classes=None,
        allowed_intents=None,
        locale=None,
        language=None,
        time_zone=None,
        timestamp=None,
        dynamic_resource=None,
        verbose=False,
    ):
        """Processes the given query using the full hierarchy of natural language processing models \
        trained for this application.

        Args:
            query_text (str, tuple): The raw user text input, or a list of the n-best query \
                transcripts from ASR.
            allowed_nlp_classes (dict, optional): A dictionary of the NLP hierarchy that is \
                selected for NLP analysis. An example: ``{'smart_home': {'close_door': {}}}`` \
                where smart_home is the domain and close_door is the intent.
            allowed_intents (list, optional): A list of allowed intents to use for \
                the NLP processing.
            locale (str, optional): The locale representing the ISO 639-1 language code and
                ISO3166 alpha 2 country code separated by an underscore character.
            language (str, optional): Language as specified using a 639-1/2 code. This parameter is
                ignored deprecated this is an application level parameter.
            time_zone (str, optional): The name of an IANA time zone, such as \
                'America/Los_Angeles', or 'Asia/Kolkata' \
                See the [tz database](https://www.iana.org/time-zones) for more information.
            timestamp (long, optional): A unix time stamp for the request (in seconds).
            dynamic_resource (dict, optional): A dynamic resource to aid NLP inference.
            verbose (bool, optional): If True, returns class probabilities along with class \
                prediction.

        Returns:
            (ProcessedQuery): A processed query object that contains the prediction results from \
                applying the full hierarchy of natural language processing models to the input \
                query.
        """
        # TODO: Deprecate language argument
        del language

        if allowed_intents is not None and allowed_nlp_classes is not None:
            raise TypeError(
                "'allowed_intents' and 'allowed_nlp_classes' cannot be used together"
            )
        if allowed_intents:
            try:
                allowed_nlp_classes = self.extract_allowed_nlp_components_list(allowed_intents)
            except AllowedNlpClassesKeyError as e:
                # We catch and fail open here since this uncaught exception can fail the API call
                logger.error("Caught exception %s when extracting nlp components from the "
                             "allowed_intents field", e.message)
                allowed_nlp_classes = {}
        return super().process(
            query_text,
            allowed_nlp_classes=allowed_nlp_classes,
            time_zone=time_zone,
            locale=validate_locale_code_with_ref_language_code(
                locale or self.locale, self.language),
            timestamp=timestamp,
            dynamic_resource=dynamic_resource,
            verbose=verbose,
        )


class DomainProcessor(Processor):
    """The domain processor houses the hierarchy of domain-specific natural language processing
    models required for understanding the user input for a particular domain.

    Attributes:
        name (str): The name of the domain.
        intent_classifier (IntentClassifier): The intent classifier for this domain.
    """

    @property
    def intents(self):
        """The intents supported within this domain (dict)."""
        return self._children

    def __init__(self, app_path, domain, resource_loader=None, progress_bar=None):
        """Initializes a domain processor object

        Args:
            app_path (str): The path to the directory containing the app's data
            domain (str): The name of the domain
            resource_loader (ResourceLoader): An object which can load resources for the processor
            progress_bar (tqdm object): A tqdm object or an object with the tqdm interface to track
                training progress
        """
        super().__init__(app_path, resource_loader)
        self.name = domain
        self.intent_classifier = IntentClassifier(self.resource_loader, domain)
        intents = path.get_intents(app_path, domain)

        # If there is only one intent in the domain, the classifier would not run
        # hence we only account for classifiers were there are two or more intents
        self.progress_bar = progress_bar
        if len(intents) > 1 and self.progress_bar is not None:
            self.progress_bar.total += 1

        for intent in intents:

            if intent in self._children:
                continue

            self._children[intent] = IntentProcessor(
                app_path, domain, intent, self.resource_loader, progress_bar
            )

    def _build(self, incremental=False, label_set=None, load_cached=True):
        if len(self.intents) == 1:
            return
        # train intent model
        self.ready = self.intent_classifier.fit(
            label_set=label_set,
            incremental_timestamp=self.incremental_timestamp,
            load_cached=load_cached
        )

        if len(self._children) > 1 and self.progress_bar is not None:
            self.progress_bar.update(1)
            self.progress_bar.refresh()

    def _dump(self):
        if len(self.intents) == 1:
            return

        model_path, incremental_model_path = path.get_intent_model_paths(
            self._app_path, domain=self.name, timestamp=self.incremental_timestamp
        )

        self.intent_classifier.dump(
            model_path, incremental_model_path=incremental_model_path
        )

    def unload(self):
        self.ready = False
        self.intent_classifier.unload()

    def _load(self, incremental_timestamp=None):
        if len(self.intents) == 1:
            return

        model_path, incremental_model_path = path.get_intent_model_paths(
            app_path=self._app_path, domain=self.name, timestamp=incremental_timestamp
        )

        self.intent_classifier.load(
            incremental_model_path if incremental_timestamp else model_path
        )

    def _evaluate(self, print_stats, label_set="test"):
        if len(self.intents) > 1:
            intent_eval = self.intent_classifier.evaluate(label_set=label_set)
            if intent_eval:
                print(
                    "Intent classification accuracy for the {} domain: {}".format(
                        self.name, intent_eval.get_accuracy()
                    )
                )
                if print_stats:
                    intent_eval.print_stats()
            else:
                logger.info(
                    "Skipping intent classifier evaluation for the '%s' domain",
                    self.name,
                )

    def process(
        self,
        query_text,  # pylint: disable=arguments-differ
        allowed_nlp_classes=None,
        locale=None,
        language=None,
        time_zone=None,
        timestamp=None,
        dynamic_resource=None,
        verbose=False,
    ):
        """Processes the given input text using the hierarchy of natural language processing models \
        trained for this domain.

        Args:
            query_text (str, or list/tuple): The raw user text input, or a list of the n-best \
                query transcripts from ASR.
            allowed_nlp_classes (dict, optional): A dictionary of the intent section of the \
                NLP hierarchy that is selected for NLP analysis. An example: \
                    { \
                        close_door: {} \
                    } \
                where close_door is the intent. The intent belongs to the smart_home domain. \
                If allowed_nlp_classes is None, we use the normal model predict functionality.
            locale (str, optional): The locale representing the ISO 639-1 language code and \
                ISO3166 alpha 2 country code separated by an underscore character.
            language (str, optional): Language as specified using a 639-1/2 code.
            time_zone (str, optional): The name of an IANA time zone, such as \
                'America/Los_Angeles', or 'Asia/Kolkata' \
                See the [tz database](https://www.iana.org/time-zones) for more information.
            timestamp (long, optional): A unix time stamp for the request (in seconds).
            dynamic_resource (dict, optional): A dynamic resource to aid NLP inference.
            verbose (bool, optional): If True, returns class probabilities along with class \
                prediction.

        Returns:
            (ProcessedQuery): A processed query object that contains the prediction results from \
                applying the hierarchy of natural language processing models to the input text.
        """
        # TODO: Deprecate language argument
        del language

        query = self.create_query(
            query_text,
            time_zone=time_zone,
            timestamp=timestamp,
            language=self.language,
            locale=validate_locale_code_with_ref_language_code(
                locale or self.locale, self.language),
        )
        processed_query = self.process_query(
            query,
            allowed_nlp_classes=allowed_nlp_classes,
            dynamic_resource=dynamic_resource,
            verbose=verbose,
        )
        processed_query.domain = self.name
        return processed_query.to_dict()

    def process_query(
        self, query, allowed_nlp_classes=None, dynamic_resource=None, verbose=False
    ):
        """Processes the given query using the full hierarchy of natural language processing models \
        trained for this application.

        Args:
            query (Query, or tuple): The user input query, or a list of the n-best transcripts \
                query objects.
            allowed_nlp_classes (dict, optional): A dictionary of the intent section of the \
                NLP hierarchy that is selected for NLP analysis. An example: ``{'close_door': {}}``
                where close_door is the intent. The intent belongs to the smart_home domain. \
                If allowed_nlp_classes is None, we use the normal model predict functionality.
            dynamic_resource (dict, optional): A dynamic resource to aid NLP inference.
            verbose (bool, optional): If True, returns class probabilities along with class \
                prediction.

        Returns:
            (ProcessedQuery): A processed query object that contains the prediction results from \
                applying the full hierarchy of natural language processing models to the input \
                query.
        """
        self._check_ready()

        if isinstance(query, (list, tuple)):
            top_query = query[0]
        else:
            top_query = query

        intent_proba = None
        if len(self.intents) > 1:
            # Check if the user has specified allowed intents
            if not allowed_nlp_classes:
                if verbose:
                    intent_proba = self.intent_classifier.predict_proba(
                        top_query, dynamic_resource=dynamic_resource
                    )
                    intent = intent_proba[0][0]
                else:
                    intent = self.intent_classifier.predict(
                        top_query, dynamic_resource=dynamic_resource
                    )
            else:
                if len(allowed_nlp_classes) == 1:
                    intent = list(allowed_nlp_classes.keys())[0]
                    if verbose:
                        intent_proba = [(intent, 1.0)]
                else:
                    sorted_intents = self.intent_classifier.predict_proba(
                        top_query, dynamic_resource=dynamic_resource
                    )
                    intent = None
                    if verbose:
                        intent_proba = sorted_intents
                    for ordered_intent, _ in sorted_intents:
                        if ordered_intent in allowed_nlp_classes.keys():
                            intent = ordered_intent
                            break

                    if not intent:
                        raise AllowedNlpClassesKeyError(
                            "Could not find user inputted intent in NLP hierarchy"
                        )
        else:
            intent = list(self.intents.keys())[0]
            if verbose:
                intent_proba = [(intent, 1.0)]

        if allowed_nlp_classes and intent in allowed_nlp_classes:
            allowed_nlp_classes = allowed_nlp_classes[intent]
        else:
            allowed_nlp_classes = None

        processed_query = self.intents[intent].process_query(
            query, allowed_nlp_classes=allowed_nlp_classes,
            dynamic_resource=dynamic_resource, verbose=verbose
        )
        processed_query.intent = intent
        if intent_proba:
            intent_scores = dict(intent_proba)
            scores = processed_query.confidence or {}
            scores["intents"] = intent_scores
            processed_query.confidence = scores
        return processed_query

    def inspect(self, query, intent=None, dynamic_resource=None):
        """Inspects the query.

        Args:
            query (Query): The query to be predicted.
            intent (str): The expected intent label for this query.
            dynamic_resource (dict, optional): A dynamic resource to aid NLP inference.

        Returns:
            (list of lists): 2D list that includes every feature, their value, weight and \
             probability
        """
        return self.intent_classifier.inspect(
            query, intent=intent, dynamic_resource=dynamic_resource
        )


class IntentProcessor(Processor):
    """The intent processor houses the hierarchy of intent-specific natural language processing
    models required for understanding the user input for a particular intent.

    Attributes:
        domain (str): The domain this intent belongs to.
        name (str): The name of this intent.
        entity_recognizer (EntityRecognizer): The entity recognizer for this intent.
    """

    def __init__(
        self, app_path, domain, intent, resource_loader=None, progress_bar=None
    ):
        """Initializes an intent processor object

        Args:
            app_path (str): The path to the directory containing the app's data.
            domain (str): The domain this intent belongs to.
            intent (str): The name of this intent.
            resource_loader (ResourceLoader): An object which can load resources for the processor.
            progress_bar (tqdm object): A tqdm object or an object with the tqdm interface to track
                training progress
        """
        super().__init__(app_path, resource_loader)
        self.domain = domain
        self.name = intent
        self.entity_recognizer = EntityRecognizer(self.resource_loader, domain, intent)
        self.progress_bar = progress_bar
        if isinstance(self.progress_bar, tqdm):
            self.progress_bar.total += 1

        try:
            self.parser = Parser(self.resource_loader, domain=domain, intent=intent)
        except FileNotFoundError:
            # Unable to load parser config -> no parser
            self.parser = None

        self._nbest_transcripts_enabled = False

    @property
    def entities(self):
        """The entity types associated with this intent (list)."""
        return self._children

    @property
    def nbest_transcripts_enabled(self):
        """Whether or not to run processing on the n-best transcripts for this intent (bool)."""
        return self._nbest_transcripts_enabled

    @nbest_transcripts_enabled.setter
    def nbest_transcripts_enabled(self, value):
        self._nbest_transcripts_enabled = value

<<<<<<< HEAD
    def get_entity_processors(self, label_set=None):

        # Create the entity processors
        _processors = Bunch()
        entity_types = self.entity_recognizer.get_entity_types(label_set=label_set)
        for entity_type in entity_types:

            if entity_type in _processors:
                continue

            processor = EntityProcessor(
                self._app_path,
                self.domain,
                self.name,
                entity_type,
                self.resource_loader,
                self.progress_bar,
            )
            _processors[entity_type] = processor

        return _processors

    def _build(self, incremental=False, label_set=None):
=======
    def _build(self, incremental=False, label_set=None, load_cached=True):
>>>>>>> 6aa1d2be
        """Builds the models for this intent"""

        # train entity recognizer
        self.ready = self.entity_recognizer.fit(
            label_set=label_set,
            incremental_timestamp=self.incremental_timestamp,
            load_cached=load_cached
        )

        if isinstance(self.progress_bar, tqdm):
            self.progress_bar.update(1)
            self.progress_bar.refresh()

        # Create the entity processors
        entity_types = self.entity_recognizer.entity_types
        for entity_type in entity_types:

            if entity_type in self._children:
                return

            processor = EntityProcessor(
                self._app_path,
                self.domain,
                self.name,
                entity_type,
                self.resource_loader,
                self.progress_bar,
            )
            self._children[entity_type] = processor

    def _dump(self):
        model_path, incremental_model_path = path.get_entity_model_paths(
            self._app_path, self.domain, self.name, timestamp=self.incremental_timestamp
        )

        self.entity_recognizer.dump(
            model_path, incremental_model_path=incremental_model_path
        )

    def unload(self):
        self.ready = False
        self.entity_recognizer.unload()

    def _load(self, incremental_timestamp=None):
        model_path, incremental_model_path = path.get_entity_model_paths(
            self._app_path, self.domain, self.name, timestamp=incremental_timestamp
        )
        self.entity_recognizer.load(
            incremental_model_path if incremental_timestamp else model_path
        )

        # Create the entity processors
        entity_types = self.entity_recognizer.entity_types
        for entity_type in entity_types:

            if entity_type in self._children:
                continue

            processor = EntityProcessor(
                self._app_path,
                self.domain,
                self.name,
                entity_type,
                self.resource_loader,
                self.progress_bar,
            )
            self._children[entity_type] = processor

    def _evaluate(self, print_stats, label_set="test"):
        if len(self.entity_recognizer.entity_types) > 1:
            entity_eval = self.entity_recognizer.evaluate(label_set=label_set)
            if entity_eval:
                print(
                    "Entity recognition accuracy for the '{}.{}' intent"
                    ": {}".format(self.domain, self.name, entity_eval.get_accuracy())
                )
                if print_stats:
                    entity_eval.print_stats()
            else:
                logger.info(
                    "Skipping entity recognizer evaluation for the '%s.%s' intent",
                    self.domain,
                    self.name,
                )

    def process(
        self,
        query_text,
        allowed_nlp_classes=None,
        locale=None,
        language=None,
        time_zone=None,
        timestamp=None,
        dynamic_resource=None,
        verbose=False,
    ):
        """Processes the given input text using the hierarchy of natural language processing models
        trained for this intent.

        Args:
            query_text (str, list, tuple): The raw user text input, or a list of the n-best query
                transcripts from ASR.
            locale (str, optional): The locale representing the ISO 639-1 language code and \
                ISO3166 alpha 2 country code separated by an underscore character.
            language (str, optional): Language as specified using a 639-1/2 code.
            time_zone (str, optional): The name of an IANA time zone, such as
                'America/Los_Angeles', or 'Asia/Kolkata'
                See the [tz database](https://www.iana.org/time-zones) for more information.
            timestamp (long, optional): A unix time stamp for the request (in seconds).
            dynamic_resource (dict, optional): A dynamic resource to aid NLP inference.
            verbose (bool, optional): If True, returns class as well as predict probabilities.

        Returns:
            (ProcessedQuery): A processed query object that contains the prediction results from \
                applying the hierarchy of natural language processing models to the input text.
        """
        # TODO: Deprecate language argument
        del language

        query = self.create_query(
            query_text,
            time_zone=time_zone,
            timestamp=timestamp,
            language=self.language,
            locale=validate_locale_code_with_ref_language_code(
                locale or self.locale, self.language)
        )
        processed_query = self.process_query(query, dynamic_resource=dynamic_resource,
                                             allowed_nlp_classes=allowed_nlp_classes)
        processed_query.domain = self.domain
        processed_query.intent = self.name
        return processed_query.to_dict()

    def _recognize_entities(self, query, dynamic_resource=None, verbose=False):
        """Calls the entity recognition component.

        Args:
            query (Query, tuple): The user input query, or a list of the n-best transcripts
                query objects.
            verbose (bool, optional): If True returns class as well as confidence scores.
        Returns:
            (list): A list of lists of the QueryEntity objects for each transcript.
        """
        if isinstance(query, (list, tuple)):
            if self.nbest_transcripts_enabled:
                nbest_transcripts_entities = self._process_list(
                    query,
                    "_recognize_entities",
                    **{"dynamic_resource": dynamic_resource, "verbose": verbose}
                )
                return nbest_transcripts_entities
            else:
                if verbose:
                    return [
                        self.entity_recognizer.predict_proba(
                            query[0], dynamic_resource=dynamic_resource
                        )
                    ]
                else:
                    return [
                        self.entity_recognizer.predict(
                            query[0], dynamic_resource=dynamic_resource
                        )
                    ]
        if verbose:
            return self.entity_recognizer.predict_proba(
                query, dynamic_resource=dynamic_resource
            )
        else:
            return self.entity_recognizer.predict(
                query, dynamic_resource=dynamic_resource
            )

    def _align_entities(self, entities):
        """If n-best transcripts is enabled, align the spans across transcripts.
        In a single query, there may be multiple entities and multiple entities of the same type.
        Some entities may be misrecognized as another type, entities may fail to be recognized at
        all, entities may be recognized where one doesn't exist, and the span of entities in
        different n-best hypotheses may vary due to mistranscriptions of context words. Taking
        these possibilities into account, we must come up with a method of aligning recognized
        text spans across the n-best transcripts to group them with the other text spans that are
        referring to the same entity.

        Args:
            entities (list of lists of QueryEntity objects): A list of lists of entity objects,
                where each list is the recognized entities for the nth query

        Returns:
            list (of lists of QueryEntity objects): A list of lists of entity objects, where \
                each list is a group of spans that represent the same canonical entity
        """
        # Treat entities and their spans found in the first transcript as global base/reference
        # across all n transcripts
        aligned_entities = [[entity] for entity in entities[0]]
        if len(entities) > 1 and self.nbest_transcripts_enabled:
            for entities_n in entities[1:]:
                index_to_align = 0  # keep track of entities to align
                for entity in entities_n:
                    n_start = entity.span.start
                    n_end = entity.span.end
                    # if span is just one character long, add one to enable some overlap
                    # Eg: '2'
                    if n_start == n_end:
                        n_end += 1
                    # Start from the entities we haven't found an alignment for.
                    # If we found a match with current entity, we wont align the next one
                    # with something before it
                    for j, ref_entity in enumerate(entities[0][index_to_align:]):
                        ref_start = ref_entity.span.start
                        ref_end = ref_entity.span.end
                        if ref_end == ref_start:
                            ref_end += 1
                        # if there is an overlap in spans and is of the same type, align it
                        if (
                            min(n_end, ref_end) - max(ref_start, n_start) > 0
                            and ref_entity.entity.type == entity.entity.type
                        ):
                            index_to_align = index_to_align + j
                            aligned_entities[index_to_align].append(entity)
                            break
        return aligned_entities

    def _classify_and_resolve_entities(
        self, idx, query, processed_entities, aligned_entities, allowed_nlp_classes, verbose=False
    ):
        entity = processed_entities[idx]
        # Run the role classification
        if allowed_nlp_classes and entity.entity.type in allowed_nlp_classes:
            entity_allowed_nlp_classes = allowed_nlp_classes[entity.entity.type]
        else:
            entity_allowed_nlp_classes = None
        entity, role_confidence = self.entities[entity.entity.type].process_entity(
            query, processed_entities, idx, entity_allowed_nlp_classes, verbose
        )
        # Run the entity resolution
        entity = self.entities[entity.entity.type].resolve_entity(
            entity, aligned_entities[idx]
        )
        return [entity, role_confidence]

    def _process_entities(self, query, entities, aligned_entities,
                          allowed_nlp_classes, verbose=False):
        """
        Args:
            query (Query, or tuple): The user input query, or a list of the n-best transcripts
                query objects
            entities (list of lists of QueryEntity objects): A list of lists of entity objects,
                where each list is the recognized entities for the nth query
            aligned_entities (list of lists of QueryEntity): A list of lists of entity objects,
                where each list is a group of spans that represent the same canonical entity

        Returns:
            list (QueryEntity): Returns a list of processed entity objects
        """
        if isinstance(query, (list, tuple)):
            query = query[0]

        processed_entities = [deepcopy(e) for e in entities[0]]
        processed_entities_conf = self._process_list(
            list(range(len(processed_entities))),
            "_classify_and_resolve_entities",
            *[query, processed_entities, aligned_entities, allowed_nlp_classes, verbose]
        )
        if processed_entities_conf:
            processed_entities, role_confidence = [
                list(tup) for tup in zip(*processed_entities_conf)
            ]
        else:
            role_confidence = []
        # Run the entity parsing
        processed_entities = (
            self.parser.parse_entities(query, processed_entities)
            if self.parser
            else processed_entities
        )
        return processed_entities, role_confidence

    def _get_pred_entities(self, query, dynamic_resource=None, verbose=False):
        entities = self._recognize_entities(
            query, dynamic_resource=dynamic_resource, verbose=verbose
        )
        pred_entities = entities[0]
        entity_confidence = []
        if verbose and len(pred_entities) > 0:
            for entity, score in pred_entities:
                entity_confidence.append({entity.entity.type: score})
            _pred_entities, _ = zip(*pred_entities)
            return entity_confidence, [_pred_entities]
        return entity_confidence, entities

    def process_query(self, query, allowed_nlp_classes=None, dynamic_resource=None, verbose=False):
        """Processes the given query using the hierarchy of natural language processing models \
        trained for this intent.

        Args:
            query (Query, tuple): The user input query, or a list of the n-best transcripts \
                query objects.
            dynamic_resource (dict, optional): A dynamic resource to aid NLP inference.
            verbose (bool, optional): If ``True``, returns class as well as predict probabilities.

        Returns:
            (ProcessedQuery): A processed query object that contains the prediction results from \
                applying the hierarchy of natural language processing models to the input query.
        """
        self._check_ready()

        using_nbest_transcripts = False
        if isinstance(query, (list, tuple)):
            if self.nbest_transcripts_enabled:
                using_nbest_transcripts = True
            query = tuple(query)
        else:
            query = (query,)

        entity_confidence, entities = self._get_pred_entities(
            query, dynamic_resource=dynamic_resource, verbose=verbose
        )

        aligned_entities = self._align_entities(entities)
        processed_entities, role_confidence = self._process_entities(
            query, entities, aligned_entities, allowed_nlp_classes, verbose
        )

        confidence = (
            {"entities": entity_confidence, "roles": role_confidence} if verbose else {}
        )

        if using_nbest_transcripts:
            return ProcessedQuery(
                query[0],
                entities=processed_entities,
                confidence=confidence,
                nbest_transcripts_queries=query,
                nbest_transcripts_entities=entities,
                nbest_aligned_entities=aligned_entities,
            )

        return ProcessedQuery(
            query[0], entities=processed_entities, confidence=confidence
        )


class EntityProcessor(Processor):
    """The entity processor houses the hierarchy of entity-specific natural language processing
    models required for analyzing a specific entity type in the user input.

    Attributes:
        domain (str): The domain this entity belongs to.
        intent (str): The intent this entity belongs to.
        type (str): The type of this entity.
        name (str): The type of this entity.
        role_classifier (RoleClassifier): The role classifier for this entity type.
    """

    def __init__(
        self,
        app_path,
        domain,
        intent,
        entity_type,
        resource_loader=None,
        progress_bar=None,
    ):
        """Initializes an entity processor object

        Args:
            app_path (str): The path to the directory containing the app's data.
            domain (str): The domain this entity belongs to.
            intent (str): The intent this entity belongs to.
            entity_type (str): The type of this entity.
            resource_loader (ResourceLoader): An object which can load resources for the processor.
            progress_bar (tqdm object): A tqdm object or an object with the tqdm interface to track
                training progress
        """
        super().__init__(app_path, resource_loader)
        self.domain = domain
        self.intent = intent
        self.type = entity_type
        self.name = self.type

        self.role_classifier = RoleClassifier(
            self.resource_loader, domain, intent, entity_type
        )
        self.entity_resolver = EntityResolverFactory.create_resolver(
            app_path,
            entity_type,
            resource_loader=self.resource_loader
        )

        self.progress_bar = progress_bar
        if isinstance(self.progress_bar, tqdm):
            self.progress_bar.total += 1

    def _build(self, incremental=False, label_set=None, load_cached=True):
        """Builds the models for this entity type"""
        self.ready = self.role_classifier.fit(
            label_set=label_set,
            incremental_timestamp=self.incremental_timestamp,
            load_cached=load_cached
        )
        self.entity_resolver.fit()
        if isinstance(self.progress_bar, tqdm):
            self.progress_bar.update(1)
            self.progress_bar.refresh()

    def _dump(self):
        model_path, incremental_model_path = path.get_role_model_paths(
            self._app_path,
            self.domain,
            self.intent,
            self.type,
            timestamp=self.incremental_timestamp,
        )
        self.role_classifier.dump(
            model_path, incremental_model_path=incremental_model_path
        )

    def unload(self):
        self.ready = False
        self.role_classifier.unload()

    def _load(self, incremental_timestamp=None):
        try:
            model_path, incremental_model_path = path.get_role_model_paths(
                self._app_path,
                self.domain,
                self.intent,
                self.type,
                timestamp=incremental_timestamp,
            )
            self.role_classifier.load(
                incremental_model_path if incremental_timestamp else model_path
            )
            self.entity_resolver.load()
        except EntityResolverConnectionError:
            logger.warning("Cannot connect to ES, so Entity Resolver is not loaded.")

    def _evaluate(self, print_stats, label_set="test"):
        if len(self.role_classifier.roles) > 1:
            role_eval = self.role_classifier.evaluate(label_set=label_set)
            if role_eval:
                print(
                    "Role classification accuracy for the {}.{}.{}' entity type: {}".format(
                        self.domain, self.intent, self.type, role_eval.get_accuracy()
                    )
                )
                if print_stats:
                    role_eval.print_stats()
            else:
                logger.info(
                    "Skipping role classifier evaluation for the '%s.%s.%s' entity type",
                    self.domain,
                    self.intent,
                    self.type,
                )

    def process_entity(self, query, entities, entity_index, allowed_nlp_classes, verbose=False):
        """Processes the given entity using the hierarchy of natural language processing models \
        trained for this entity type.

        Args:
            query (Query): The query the entity originated from.
            entities (list): All entities recognized in the query.
            entity_index (int): The index of the entity to process.
            verbose (bool): If set to True, returns confidence scores of classes.

        Returns:
            (tuple): Tuple containing: \
                * ProcessedQuery: A processed query object that contains the prediction results \
                     from applying the hierarchy of natural language processing models to the \
                        input entity.
                * confidence_score: confidence scores returned by classifier.
        """
        self._check_ready()
        entity = entities[entity_index]
        confidence_score = None

        if self.role_classifier.roles:
            # Only run role classifier if there are roles!
            if verbose or allowed_nlp_classes:
                roles = self.role_classifier.predict_proba(query, entities, entity_index)
                for role in roles:
                    # the role confidences are sorted, so we will always be able to pick
                    # the highest confidence role that matches the allowed_nlp_classes
                    role_type = role[0]

                    if not allowed_nlp_classes:
                        entity.entity.role = role_type
                        break

                    if role_type in allowed_nlp_classes:
                        entity.entity.role = role_type
                        break

                confidence_score = dict(roles)
            else:
                entity.entity.role = self.role_classifier.predict(
                    query, entities, entity_index
                )

        return entity, confidence_score

    def resolve_entity(self, entity, aligned_entity_spans=None):
        """Does the resolution of a single entity. If aligned_entity_spans is not None,
        the resolution leverages the n-best transcripts entity spans. Otherwise, it does the
        resolution on just the text of the entity.

        Args:
            entity (QueryEntity): The entity to process.
            aligned_entity_spans (list[QueryEntity]): The list of aligned n-best entity spans
                to improve resolution.

        Returns:
            (Entity): The entity populated with the resolved values.
        """
        self._check_ready()
        if aligned_entity_spans:
            entity_list = [e.entity for e in aligned_entity_spans]
        else:
            entity_list = [entity.entity]
        entity.entity.value = self.entity_resolver.predict(entity_list)
        return entity

    def process_query(
        self, query, allowed_nlp_classes=None, dynamic_resource=None, verbose=False
    ):
        """Not implemented"""
        del self
        del query
        del allowed_nlp_classes
        del dynamic_resource
        del verbose
        raise NotImplementedError<|MERGE_RESOLUTION|>--- conflicted
+++ resolved
@@ -25,8 +25,20 @@
 from copy import deepcopy
 from multiprocessing import cpu_count
 from weakref import WeakValueDictionary
+
 from tqdm import tqdm
 
+from ._config import (
+    get_nlp_config,
+    get_language_config,
+)
+from .domain_classifier import DomainClassifier
+from .entity_recognizer import EntityRecognizer
+from .entity_resolver import EntityResolverFactory, EntityResolverConnectionError
+from .intent_classifier import IntentClassifier
+from .parser import Parser
+from .role_classifier import RoleClassifier
+from .schemas import _validate_allowed_intents, validate_locale_code_with_ref_language_code
 from .. import path
 from ..core import Bunch, ProcessedQuery
 from ..exceptions import (
@@ -39,17 +51,6 @@
 from ..query_factory import QueryFactory
 from ..resource_loader import ResourceLoader
 from ..system_entity_recognizer import SystemEntityRecognizer
-from ._config import (
-    get_nlp_config,
-    get_language_config,
-)
-from .domain_classifier import DomainClassifier
-from .entity_recognizer import EntityRecognizer
-from .entity_resolver import EntityResolverFactory, EntityResolverConnectionError
-from .intent_classifier import IntentClassifier
-from .parser import Parser
-from .role_classifier import RoleClassifier
-from .schemas import _validate_allowed_intents, validate_locale_code_with_ref_language_code
 
 # ignore sklearn DeprecationWarning, https://github.com/scikit-learn/scikit-learn/issues/10449
 warnings.filterwarnings(action="ignore", category=DeprecationWarning)
@@ -1102,7 +1103,6 @@
     def nbest_transcripts_enabled(self, value):
         self._nbest_transcripts_enabled = value
 
-<<<<<<< HEAD
     def get_entity_processors(self, label_set=None):
 
         # Create the entity processors
@@ -1125,10 +1125,7 @@
 
         return _processors
 
-    def _build(self, incremental=False, label_set=None):
-=======
     def _build(self, incremental=False, label_set=None, load_cached=True):
->>>>>>> 6aa1d2be
         """Builds the models for this intent"""
 
         # train entity recognizer
