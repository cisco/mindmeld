--- conflicted
+++ resolved
@@ -215,7 +215,7 @@
         if not self.ready:
             raise ProcessorError('Processor not ready, models must be built or loaded first.')
 
-    def process(self, query_text, allowed_nlp_classes=None, locale='en_US', language='en',
+    def process(self, query_text, allowed_nlp_classes=None, locale=None, language=None,
                 time_zone=None, timestamp=None, dynamic_resource=None, verbose=False):
         """Processes the given query using the full hierarchy of natural language processing models \
         trained for this application.
@@ -228,9 +228,7 @@
                 where smart_home is the domain and close_door is the intent.
             locale (str, optional): The locale representing the ISO 639-1 language code and \
                 ISO3166 alpha 2 country code separated by an underscore character.
-            language (str, optional): Language as specified using a 639-1/2 code; If both
-                locale and language are provided, the locale is used. If neither are
-                provided, the EN language code is used.
+            language (str, optional): Language as specified using a 639-1/2 code
             time_zone (str, optional): The name of an IANA time zone, such as \
                 'America/Los_Angeles', or 'Asia/Kolkata' \
                 See the [tz database](https://www.iana.org/time-zones) for more information.
@@ -301,7 +299,7 @@
         # process the list in series
         return tuple([getattr(self, func)(itm, *args, **kwargs) for itm in items])
 
-    def create_query(self, query_text, locale='en_US', language='en', time_zone=None,
+    def create_query(self, query_text, locale=None, language=None, time_zone=None,
                      timestamp=None):
         """Creates a query with the given text.
 
@@ -309,9 +307,7 @@
             query_text (str, list[str]): Text or list of texts to create a query object for.
             locale (str, optional): The locale representing the ISO 639-1 language code and \
                 ISO3166 alpha 2 country code separated by an underscore character.
-            language (str, optional): Language as specified using a 639-1/2 code; If both
-                locale and language are provided, the locale is used. If neither are
-                provided, the EN language code is used.
+            language (str, optional): Language as specified using a 639-1/2 code.
             time_zone (str, optional): The name of an IANA time zone, such as
                 'America/Los_Angeles', or 'Asia/Kolkata'
                 See the [tz database](https://www.iana.org/time-zones) for more information.
@@ -578,8 +574,8 @@
     def process(self, query_text,   # pylint: disable=arguments-differ
                 allowed_nlp_classes=None,
                 allowed_intents=None,
-                locale='en_US',
-                language='en',
+                locale=None,
+                language=None,
                 time_zone=None,
                 timestamp=None,
                 dynamic_resource=None,
@@ -597,9 +593,7 @@
                 the NLP processing.
             locale (str, optional): The locale representing the ISO 639-1 language code and
                 ISO3166 alpha 2 country code separated by an underscore character.
-            language (str, optional): Language as specified using a 639-1/2 code; If both
-                locale and language are provided, the locale is used. If neither are
-                provided, the EN language code is used.
+            language (str, optional): Language as specified using a 639-1/2 code.
             time_zone (str, optional): The name of an IANA time zone, such as \
                 'America/Los_Angeles', or 'Asia/Kolkata' \
                 See the [tz database](https://www.iana.org/time-zones) for more information.
@@ -691,9 +685,8 @@
 
     def process(self, query_text,  # pylint: disable=arguments-differ
                 allowed_nlp_classes=None,
-                allowed_intents=None,
-                locale='en_US',
-                language='en',
+                locale=None,
+                language=None,
                 time_zone=None, timestamp=None, dynamic_resource=None, verbose=False):
         """Processes the given input text using the hierarchy of natural language processing models \
         trained for this domain.
@@ -708,13 +701,9 @@
                     } \
                 where close_door is the intent. The intent belongs to the smart_home domain. \
                 If allowed_nlp_classes is None, we use the normal model predict functionality.
-            allowed_intents (list, optional): A list of allowed intents to use for \
-                the NLP processing.
             locale (str, optional): The locale representing the ISO 639-1 language code and \
                 ISO3166 alpha 2 country code separated by an underscore character.
-            language (str, optional): Language as specified using a 639-1/2 code; If both
-                locale and language are provided, the locale is used. If neither are
-                provided, the EN language code is used.
+            language (str, optional): Language as specified using a 639-1/2 code.
             time_zone (str, optional): The name of an IANA time zone, such as \
                 'America/Los_Angeles', or 'Asia/Kolkata' \
                 See the [tz database](https://www.iana.org/time-zones) for more information.
@@ -727,9 +716,6 @@
             (ProcessedQuery): A processed query object that contains the prediction results from \
                 applying the hierarchy of natural language processing models to the input text.
         """
-        # Deprecated parameter
-        del allowed_intents
-
         query = self.create_query(query_text, time_zone=time_zone, timestamp=timestamp,
                                   language=language, locale=locale)
         processed_query = self.process_query(query, allowed_nlp_classes=allowed_nlp_classes,
@@ -915,7 +901,7 @@
                 logger.info("Skipping entity recognizer evaluation for the '%s.%s' intent",
                             self.domain, self.name)
 
-    def process(self, query_text, locale='en_US', language='en', # pylint: disable=arguments-differ
+    def process(self, query_text, locale=None, language=None,  # pylint: disable=arguments-differ
                 time_zone=None, timestamp=None, dynamic_resource=None, verbose=False):
         """Processes the given input text using the hierarchy of natural language processing models
         trained for this intent.
@@ -925,9 +911,7 @@
                 transcripts from ASR.
             locale (str, optional): The locale representing the ISO 639-1 language code and \
                 ISO3166 alpha 2 country code separated by an underscore character.
-            language (str, optional): Language as specified using a 639-1/2 code; If both
-                locale and language are provided, the locale is used. If neither are
-                provided, the EN language code is used.
+            language (str, optional): Language as specified using a 639-1/2 code.
             time_zone (str, optional): The name of an IANA time zone, such as
                 'America/Los_Angeles', or 'Asia/Kolkata'
                 See the [tz database](https://www.iana.org/time-zones) for more information.
@@ -1169,15 +1153,10 @@
             model_path, incremental_model_path = path.get_role_model_paths(
                 self._app_path, self.domain, self.intent, self.type,
                 timestamp=incremental_timestamp)
-<<<<<<< HEAD
 
             self.role_classifier.load(
                 incremental_model_path if incremental_timestamp else model_path)
 
-=======
-            self.role_classifier.load(
-                incremental_model_path if incremental_timestamp else model_path)
->>>>>>> 50c82031
             self.entity_resolver.load()
         except EntityResolverConnectionError:
             logger.warning('Cannot connect to ES, so Entity Resolver is not loaded.')
