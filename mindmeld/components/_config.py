# -*- coding: utf-8 -*-
#
# Copyright (c) 2015 Cisco Systems, Inc. and others.  All rights reserved.
# Licensed under the Apache License, Version 2.0 (the "License");
# you may not use this file except in compliance with the License.
# You may obtain a copy of the License at
#     http://www.apache.org/licenses/LICENSE-2.0
# Unless required by applicable law or agreed to in writing, software
# distributed under the License is distributed on an "AS IS" BASIS,
# WITHOUT WARRANTIES OR CONDITIONS OF ANY KIND, either express or implied.
# See the License for the specific language governing permissions and
# limitations under the License.

"""
This module contains the Config class.
"""
import copy
import imp
import logging
import os
import warnings

from .. import path
from .request import validate_language_code, validate_locale_code

logger = logging.getLogger(__name__)

DUCKLING_SERVICE_NAME = "duckling"
DEFAULT_DUCKLING_URL = "http://localhost:7151/parse"

CONFIG_DEPRECATION_MAPPING = {
    "DOMAIN_CLASSIFIER_CONFIG": "DOMAIN_MODEL_CONFIG",
    "INTENT_CLASSIFIER_CONFIG": "INTENT_MODEL_CONFIG",
    "ENTITY_RECOGNIZER_CONFIG": "ENTITY_MODEL_CONFIG",
    "ROLE_CLASSIFIER_CONFIG": "ROLE_MODEL_CONFIG",
    "ENTITY_RESOLVER_CONFIG": "ENTITY_RESOLUTION_CONFIG",
    "get_entity_recognizer_config": "get_entity_model_config",
    "get_intent_classifier_config": "get_intent_model_config",
    "get_entity_resolver_config": "get_entity_resolution_model_config",
    "get_role_classifier_config": "get_role_model_config",
}

DEFAULT_DOMAIN_CLASSIFIER_CONFIG = {
    "model_type": "text",
    "model_settings": {"classifier_type": "logreg",},
    "param_selection": {
        "type": "k-fold",
        "k": 10,
        "grid": {"fit_intercept": [True, False], "C": [10, 100, 1000, 10000, 100000]},
    },
    "features": {"bag-of-words": {"lengths": [1]}, "freq": {"bins": 5}, "in-gaz": {}},
}

DEFAULT_INTENT_CLASSIFIER_CONFIG = {
    "model_type": "text",
    "model_settings": {"classifier_type": "logreg"},
    "param_selection": {
        "type": "k-fold",
        "k": 10,
        "grid": {
            "fit_intercept": [True, False],
            "C": [0.01, 1, 100, 10000, 1000000],
            "class_bias": [1, 0.7, 0.3, 0],
        },
    },
    "features": {
        "bag-of-words": {"lengths": [1]},
        "in-gaz": {},
        "freq": {"bins": 5},
        "length": {},
    },
}

DEFAULT_ENTITY_RECOGNIZER_CONFIG = {
    "model_type": "tagger",
    "label_type": "entities",
    "model_settings": {
        "classifier_type": "memm",
        "tag_scheme": "IOB",
        "feature_scaler": "max-abs",
    },
    "param_selection": {
        "type": "k-fold",
        "k": 5,
        "scoring": "accuracy",
        "grid": {
            "penalty": ["l1", "l2"],
            "C": [0.01, 1, 100, 10000, 1000000, 100000000],
        },
    },
    "features": {
        "bag-of-words-seq": {
            "ngram_lengths_to_start_positions": {
                1: [-2, -1, 0, 1, 2],
                2: [-2, -1, 0, 1],
            }
        },
        "in-gaz-span-seq": {},
        "sys-candidates-seq": {"start_positions": [-1, 0, 1]},
    },
}

DEFAULT_ENTITY_RESOLVER_CONFIG = {"model_type": "text_relevance"}

ENGLISH_LANGUAGE_CODE = "en"
ENGLISH_US_LOCALE = "en_US"
DEFAULT_LANGUAGE_CONFIG = {
    "language": ENGLISH_LANGUAGE_CODE,
    "locale": ENGLISH_US_LOCALE,
}

DOC_TYPE = "document"

# ElasticSearch mapping to define text analysis settings for text fields.
# It defines specific index configuration for synonym indices. The common index configuration
# is in default index template.
DEFAULT_ES_SYNONYM_MAPPING = {
    "mappings": {
        DOC_TYPE: {
            "properties": {
                "sort_factor": {"type": "double"},
                "whitelist": {
                    "type": "nested",
                    "properties": {
                        "name": {
                            "type": "text",
                            "fields": {
                                "raw": {"type": "keyword", "ignore_above": 256},
                                "normalized_keyword": {
                                    "type": "text",
                                    "analyzer": "keyword_match_analyzer",
                                },
                                "char_ngram": {
                                    "type": "text",
                                    "analyzer": "char_ngram_analyzer",
                                },
                            },
                            "analyzer": "default_analyzer",
                        }
                    },
                },
            }
        }
    }
}

PHONETIC_ES_SYNONYM_MAPPING = {
    "mappings": {
        DOC_TYPE: {
            "properties": {
                "sort_factor": {"type": "double"},
                "whitelist": {
                    "type": "nested",
                    "properties": {
                        "name": {
                            "type": "text",
                            "fields": {
                                "raw": {"type": "keyword", "ignore_above": 256},
                                "normalized_keyword": {
                                    "type": "text",
                                    "analyzer": "keyword_match_analyzer",
                                },
                                "char_ngram": {
                                    "type": "text",
                                    "analyzer": "char_ngram_analyzer",
                                },
                                "double_metaphone": {
                                    "type": "text",
                                    "analyzer": "phonetic_analyzer",
                                },
                            },
                            "analyzer": "default_analyzer",
                        }
                    },
                },
                "cname": {
                    "type": "text",
                    "analyzer": "default_analyzer",
                    "fields": {
                        "raw": {"type": "keyword", "ignore_above": 256},
                        "normalized_keyword": {
                            "type": "text",
                            "analyzer": "keyword_match_analyzer",
                        },
                        "char_ngram": {
                            "type": "text",
                            "analyzer": "char_ngram_analyzer",
                        },
                        "double_metaphone": {
                            "type": "text",
                            "analyzer": "phonetic_analyzer",
                        },
                    },
                },
            }
        }
    },
    "settings": {
        "analysis": {
            "filter": {
                "phonetic_filter": {
                    "type": "phonetic",
                    "encoder": "doublemetaphone",
                    "replace": True,
                    "max_code_len": 7,
                }
            },
            "analyzer": {
                "phonetic_analyzer": {
                    "filter": [
                        "lowercase",
                        "asciifolding",
                        "token_shingle",
                        "phonetic_filter",
                    ],
                    "char_filter": [
                        "remove_comma",
                        "remove_tm_and_r",
                        "remove_loose_apostrophes",
                        "space_possessive_apostrophes",
                        "remove_special_beginning",
                        "remove_special_end",
                        "remove_special1",
                        "remove_special2",
                        "remove_special3",
                        "remove_dot",
                    ],
                    "type": "custom",
                    "tokenizer": "whitespace",
                }
            },
        }
    },
}

DEFAULT_ROLE_CLASSIFIER_CONFIG = {
    "model_type": "text",
    "model_settings": {"classifier_type": "logreg"},
    "params": {"C": 100, "penalty": "l1"},
    "features": {
        "bag-of-words-before": {
            "ngram_lengths_to_start_positions": {1: [-2, -1], 2: [-2, -1]}
        },
        "bag-of-words-after": {
            "ngram_lengths_to_start_positions": {1: [0, 1], 2: [0, 1]}
        },
        "other-entities": {},
    },
}

DEFAULT_ES_INDEX_TEMPLATE_NAME = "mindmeld_default"

# Default ES index template that contains the base index configuration shared across different
# types of indices. Currently all ES indices will be created using this template.
# - custom text analysis settings such as custom analyzers, token filters and character filters.
# - dynamic field mapping template for text fields
# - common fields, e.g. id.
DEFAULT_ES_INDEX_TEMPLATE = {
    "template": "*",
    "mappings": {
        DOC_TYPE: {
            "dynamic_templates": [
                {
                    "default_text": {
                        "match": "*",
                        "match_mapping_type": "string",
                        "mapping": {
                            "type": "text",
                            "analyzer": "default_analyzer",
                            "fields": {
                                "raw": {"type": "keyword", "ignore_above": 256},
                                "normalized_keyword": {
                                    "type": "text",
                                    "analyzer": "keyword_match_analyzer",
                                },
                                "processed_text": {
                                    "type": "text",
                                    "analyzer": "english",
                                },
                                "char_ngram": {
                                    "type": "text",
                                    "analyzer": "char_ngram_analyzer",
                                },
                            },
                        },
                    }
                }
            ],
            "properties": {"id": {"type": "keyword"}},
        }
    },
    "settings": {
        "analysis": {
            "char_filter": {
                "remove_loose_apostrophes": {
                    "pattern": " '|' ",
                    "type": "pattern_replace",
                    "replacement": "",
                },
                "space_possessive_apostrophes": {
                    "pattern": "([^\\p{N}\\s]+)'s ",
                    "type": "pattern_replace",
                    "replacement": "$1 's ",
                },
                "remove_special_beginning": {
                    "pattern": "^[^\\p{L}\\p{N}\\p{Sc}&']+",
                    "type": "pattern_replace",
                    "replacement": "",
                },
                "remove_special_end": {
                    "pattern": "[^\\p{L}\\p{N}&']+$",
                    "type": "pattern_replace",
                    "replacement": "",
                },
                "remove_special1": {
                    "pattern": "([\\p{L}]+)[^\\p{L}\\p{N}&']+(?=[\\p{N}\\s]+)",
                    "type": "pattern_replace",
                    "replacement": "$1 ",
                },
                "remove_special2": {
                    "pattern": "([\\p{N}]+)[^\\p{L}\\p{N}&']+(?=[\\p{L}\\s]+)",
                    "type": "pattern_replace",
                    "replacement": "$1 ",
                },
                "remove_special3": {
                    "pattern": "([\\p{L}]+)[^\\p{L}\\p{N}&']+(?=[\\p{L}]+)",
                    "type": "pattern_replace",
                    "replacement": "$1 ",
                },
                "remove_comma": {
                    "pattern": ",",
                    "type": "pattern_replace",
                    "replacement": "",
                },
                "remove_tm_and_r": {
                    "pattern": "™|®",
                    "type": "pattern_replace",
                    "replacement": "",
                },
                "remove_dot": {
                    "pattern": "([\\p{L}]+)[.]+(?=[\\p{L}\\s]+)",
                    "type": "pattern_replace",
                    "replacement": "$1",
                },
            },
            "filter": {
                "token_shingle": {
                    "max_shingle_size": "4",
                    "min_shingle_size": "2",
                    "output_unigrams": "true",
                    "type": "shingle",
                },
                "ngram_filter": {"type": "ngram", "min_gram": "3", "max_gram": "3"},
            },
            "analyzer": {
                "default_analyzer": {
                    "filter": ["lowercase", "asciifolding", "token_shingle"],
                    "char_filter": [
                        "remove_comma",
                        "remove_tm_and_r",
                        "remove_loose_apostrophes",
                        "space_possessive_apostrophes",
                        "remove_special_beginning",
                        "remove_special_end",
                        "remove_special1",
                        "remove_special2",
                        "remove_special3",
                    ],
                    "type": "custom",
                    "tokenizer": "whitespace",
                },
                "keyword_match_analyzer": {
                    "filter": ["lowercase", "asciifolding"],
                    "char_filter": [
                        "remove_comma",
                        "remove_tm_and_r",
                        "remove_loose_apostrophes",
                        "space_possessive_apostrophes",
                        "remove_special_beginning",
                        "remove_special_end",
                        "remove_special1",
                        "remove_special2",
                        "remove_special3",
                    ],
                    "type": "custom",
                    "tokenizer": "keyword",
                },
                "char_ngram_analyzer": {
                    "filter": ["lowercase", "asciifolding", "ngram_filter"],
                    "char_filter": [
                        "remove_comma",
                        "remove_tm_and_r",
                        "remove_loose_apostrophes",
                        "space_possessive_apostrophes",
                        "remove_special_beginning",
                        "remove_special_end",
                        "remove_special1",
                        "remove_special2",
                        "remove_special3",
                    ],
                    "type": "custom",
                    "tokenizer": "whitespace",
                },
            },
        }
    },
}


# Elasticsearch mapping to define knowledge base index specific configuration:
# - dynamic field mapping to index all synonym whitelist in fields with "$whitelist" suffix.
# - location field
#
# The common configuration is defined in default index template
DEFAULT_ES_QA_MAPPING = {
    "mappings": {
        DOC_TYPE: {
            "dynamic_templates": [
                {
                    "synonym_whitelist_text": {
                        "match": "*$whitelist",
                        "match_mapping_type": "object",
                        "mapping": {
                            "type": "nested",
                            "properties": {
                                "name": {
                                    "type": "text",
                                    "fields": {
                                        "raw": {"type": "keyword", "ignore_above": 256},
                                        "normalized_keyword": {
                                            "type": "text",
                                            "analyzer": "keyword_match_analyzer",
                                        },
                                        "char_ngram": {
                                            "type": "text",
                                            "analyzer": "char_ngram_analyzer",
                                        },
                                    },
                                    "analyzer": "default_analyzer",
                                }
                            },
                        },
                    }
                }
            ],
            "properties": {"location": {"type": "geo_point"}},
        }
    }
}

DEFAULT_PARSER_DEPENDENT_CONFIG = {
    "left": True,
    "right": True,
    "min_instances": 0,
    "max_instances": None,
    "precedence": "left",
    "linking_words": frozenset(),
}

DEFAULT_RANKING_CONFIG = {"query_clauses_operator": "or"}

DEFAULT_NLP_CONFIG = {
    "resolve_entities_using_nbest_transcripts": [],
    "system_entity_recognizer": {
        "type": DUCKLING_SERVICE_NAME,
        "url": DEFAULT_DUCKLING_URL,
    },
}


<<<<<<< HEAD
class NlpConfigException(Exception):
    pass
=======
def get_language_config(app_path):
    if not app_path:
        return ENGLISH_LANGUAGE_CODE, ENGLISH_US_LOCALE
    try:
        language_config = getattr(
            _get_config_module(app_path), "LANGUAGE_CONFIG", DEFAULT_LANGUAGE_CONFIG
        )
        locale = language_config.get("locale")
        language = language_config.get("language")
        resolved_language = resolve_language(language, locale)
        return resolved_language, locale
    except (OSError, IOError):
        logger.info(
            "No app configuration file found. Using default language and locale."
        )
        return ENGLISH_LANGUAGE_CODE, ENGLISH_US_LOCALE


def resolve_language(language=None, locale=None):
    """
    Resolves to a language given a locale.
    """
    locale = validate_locale_code(locale)
    language = validate_language_code(language)

    # Locale overrides language
    if locale:
        language = locale.split("_")[0]

    if not language:
        language = ENGLISH_LANGUAGE_CODE

    return language.lower()
>>>>>>> 056c07ae


def get_app_namespace(app_path):
    """Returns the namespace of the application at app_path"""
    try:
        _app_namespace = _get_config_module(app_path).APP_NAMESPACE
        if "JUPYTER_USER" in os.environ:
            _app_namespace = "{}_{}".format(os.environ["JUPYTER_USER"], _app_namespace)
        return _app_namespace
    except (OSError, IOError):
        logger.debug("No app configuration file found")
    except AttributeError:
        logger.debug("App namespace not set in app configuration")

    # If a relative path is passed in, we resolve to its abspath
    app_path = os.path.abspath(app_path) if not os.path.isabs(app_path) else app_path

    _app_namespace = os.path.split(app_path)[1]
    if "JUPYTER_USER" in os.environ:
        _app_namespace = "{jupyter_user}_{app_namespace}".format(
            jupyter_user=os.environ["JUPYTER_USER"], app_namespace=_app_namespace
        )
    return _app_namespace


def is_duckling_configured(app_path):
    """Returns True if the app config specifies that duckling should be run
    as a system entity recognizer

    Args:
        app_path (str): A application path

    Returns:
        (bool): True if the app config specifies that the numerical parsing
            should be run
    """
    if not app_path:
        raise NlpConfigException("Application path is not valid")

    config = get_nlp_config(app_path).get("system_entity_recognizer")

    if isinstance(config, dict):
        # We get into this conditional when the app has specified the system_entity_recognizer
        # nlp config
        return config.get("type") == DUCKLING_SERVICE_NAME
    else:
        # We get into this conditional when the app has not specified the system_entity_recognizer
        # nlp config, in which case, we default to the duckling API
        return True


def get_system_entity_url_config(app_path):
    """
    Get system entity url from the application's config. If the application does not define the url,
        return the default duckling url.
    """
    if not app_path:
        raise NlpConfigException("Application path is not valid")

    return (
        get_nlp_config(app_path)
        .get("system_entity_recognizer", {})
        .get("url", DEFAULT_DUCKLING_URL)
    )


def get_classifier_config(
    clf_type, app_path=None, domain=None, intent=None, entity=None
):
    """Returns the config for the specified classifier, with the
    following  order of precedence.

    If the application contains a config.py file:
    - Return the response from the get_*_model_config function in
      config.py for the specified classifier type. E.g.
      `get_intent_model_config`.
    - If the function does not exist, or raise an exception, return the
      config specified by *_MODEL_CONFIG in config.py, e.g.
      INTENT_MODEL_CONFIG.

    Otherwise, use the MindMeld default config for the classifier type


    Args:
        clf_type (str): The type of the classifier. One of 'domain',
            'intent', 'entity', 'entity_resolution', or 'role'.
        app_path (str, optional): The location of the app
        domain (str, optional): The domain of the classifier
        intent (str, optional): The intent of the classifier
        entity (str, optional): The entity type of the classifier

    Returns:
        dict: A classifier config
    """
    try:
        module_conf = _get_config_module(app_path)

    except (OSError, IOError):
        logger.info(
            "No app configuration file found. Using default %s model configuration",
            clf_type,
        )
        return _get_default_classifier_config(clf_type)

    func_name = {
        "intent": "get_intent_classifier_config",
        "entity": "get_entity_recognizer_config",
        "entity_resolution": "get_entity_resolver_config",
        "role": "get_role_classifier_config",
    }.get(clf_type)
    func_args = {
        "intent": ("domain",),
        "entity": ("domain", "intent"),
        "entity_resolution": ("domain", "intent", "entity"),
        "role": ("domain", "intent", "entity"),
    }.get(clf_type)

    if func_name:
        func = None
        try:
            func = getattr(module_conf, func_name)
        except AttributeError:
            try:
                func = getattr(module_conf, CONFIG_DEPRECATION_MAPPING[func_name])
                msg = (
                    "%s config key is deprecated. Please use the equivalent %s config "
                    "key" % (CONFIG_DEPRECATION_MAPPING[func_name], func_name)
                )
                warnings.warn(msg, DeprecationWarning)
            except AttributeError:
                pass
        if func:
            try:
                raw_args = {"domain": domain, "intent": intent, "entity": entity}
                args = {k: raw_args[k] for k in func_args}
                return copy.deepcopy(func(**args))
            except Exception as exc:  # pylint: disable=broad-except
                # Note: this is intentionally broad -- provider could raise any exception
                logger.warning(
                    "%r configuration provider raised exception: %s", clf_type, exc
                )

    attr_name = {
        "domain": "DOMAIN_CLASSIFIER_CONFIG",
        "intent": "INTENT_CLASSIFIER_CONFIG",
        "entity": "ENTITY_RECOGNIZER_CONFIG",
        "entity_resolution": "ENTITY_RESOLVER_CONFIG",
        "role": "ROLE_CLASSIFIER_CONFIG",
    }[clf_type]
    try:
        return copy.deepcopy(getattr(module_conf, attr_name))
    except AttributeError:
        try:
            result = copy.deepcopy(
                getattr(module_conf, CONFIG_DEPRECATION_MAPPING[attr_name])
            )
            msg = (
                "%s config is deprecated. Please use the equivalent %s config "
                "key" % (CONFIG_DEPRECATION_MAPPING[attr_name], attr_name)
            )
            warnings.warn(msg, DeprecationWarning)
            return result
        except AttributeError:
            logger.info("No %s model configuration set. Using default.", clf_type)

    return _get_default_classifier_config(clf_type)


def _get_default_classifier_config(clf_type):
    return copy.deepcopy(
        {
            "domain": DEFAULT_DOMAIN_CLASSIFIER_CONFIG,
            "intent": DEFAULT_INTENT_CLASSIFIER_CONFIG,
            "entity": DEFAULT_ENTITY_RECOGNIZER_CONFIG,
            "entity_resolution": DEFAULT_ENTITY_RESOLVER_CONFIG,
            "role": DEFAULT_ROLE_CLASSIFIER_CONFIG,
            "language_config": DEFAULT_LANGUAGE_CONFIG,
        }[clf_type]
    )


def get_parser_config(app_path=None, config=None, domain=None, intent=None):
    """Gets the fully specified parser configuration for the app at the
    given path.

    Args:
        app_path (str, optional): The location of the MindMeld app
        config (dict, optional): A config object to use. This will
            override the config specified by the app's config.py file.
            If necessary, this object will be expanded to a fully
            specified config object.
        domain (str, optional): The domain of the parser
        intent (str, optional): The intent of the parser

    Returns:
        dict: A fully parser configuration
    """
    if config:
        return _expand_parser_config(config)

    if not app_path:
        raise NlpConfigException("Application path is not valid")

    try:
        module_conf = _get_config_module(app_path)
    except (OSError, IOError):
        logger.info("No app configuration file found. Not configuring parser.")
        return _get_default_parser_config()

    # Try provider first
    config_provider = None
    try:
        config_provider = module_conf.get_parser_config
    except AttributeError:
        pass
    if config_provider:
        try:
            config = config or config_provider(domain, intent)
            return _expand_parser_config(config)
        except Exception as exc:  # pylint: disable=broad-except
            # Note: this is intentionally broad -- provider could raise any exception
            logger.warning("Parser configuration provider raised exception: %s", exc)

    # Try object second
    try:
        config = config or module_conf.PARSER_CONFIG
        return _expand_parser_config(config)
    except AttributeError:
        pass

    return _get_default_parser_config()


def _get_default_parser_config():
    return None


def _expand_parser_config(config):
    # Replace with -- since | has a special meaning for parser
    return {
        head.replace("|", "--"): _expand_group_config(group)
        for head, group in config.items()
    }


def _expand_group_config(group_config):
    """Expands a parser group configuration.

    A group config can either be a list of dependents or a dictionary with a
    field for each dependent.

    In the list a dependent can be a string containing the name of the
    entity-role type identifier or a dictionary with at least a type field.

    In the dictionary the dependent must be another dictionary.

    Some example parser configs follow below.

    A very simple configuration:

       {
           'head': ['dependent']
       }

    A more realistic simple config:

        {
            'product|beverage': ['size', 'quantity', 'option|beverage'],
            'product|baked-good': ['size', 'quantity', 'option|baked-good'],
            'store': ['location'],
            'option': ['size']
        }

    A fully specified config:

        {
            'product': {
                'quantity': {
                    'left': True,
                    'right': True,
                    'precedence': 'left',
                    'min_instances': 0,
                    'max_instances': 3
                },
                'size': {
                    'left': True,
                    'right': True,
                    'precedence': 'left',
                    'min_instances': 0,
                    'max_instances': 1
                },
                'option': {
                    'left': True,
                    'right': True,
                    'precedence': 'left',
                    'min_instances': 0,
                    'max_instances': 1
                }
            },
            'store': {
                'location': {
                    'left': True,
                    'right': True,
                    'precedence': 'left',
                    'min_instances': 0,
                    'max_instances': 1
                }
            },
            'option': {
                'size': {
                    'left': True,
                    'right': True,
                    'precedence': 'left',
                    'min_instances': 0,
                    'max_instances': 1
                }
            }
        }
    """
    group_config = copy.deepcopy(group_config)
    expanded = {}
    if isinstance(group_config, (tuple, list, set)):
        for dependent in group_config:
            config = copy.copy(DEFAULT_PARSER_DEPENDENT_CONFIG)
            try:
                dep_type = dependent.pop("type")
                config.update(dependent)
            except (AttributeError, ValueError):
                # simple style config -- dependent is a str
                dep_type = dependent
            # Replace with -- since | has a special meaning for parser
            expanded[dep_type.replace("|", "--")] = config
    else:
        for dep_type, dep_config in group_config.items():
            config = copy.copy(DEFAULT_PARSER_DEPENDENT_CONFIG)
            dep_config.pop("type", None)
            config.update(dep_config)
            # Replace with -- since | has a special meaning for parser
            expanded[dep_type.replace("|", "--")] = config
    return expanded


def _get_config_module(app_path):
    module_path = path.get_config_module_path(app_path)

    config_module = imp.load_source(
        "config_module_" + os.path.basename(app_path), module_path
    )
    return config_module


def _get_default_nlp_config():
    return copy.deepcopy(DEFAULT_NLP_CONFIG)


def get_nlp_config(app_path=None, config=None):
    """Gets the fully specified processor configuration for the app at the
    given path.

    Args:
        app_path (str, optional): The location of the MindMeld app
        config (dict, optional): A config object to use. This will
            override the config specified by the app's config.py file.
            If necessary, this object will be expanded to a fully
            specified config object.

    Returns:
        dict: The nbest inference configuration
    """
    if config:
        return config
    try:
        module_conf = _get_config_module(app_path)
    except (OSError, IOError):
        logger.info("No app configuration file found.")
        return _get_default_nlp_config()

    # Try provider first
    try:
        return copy.deepcopy(module_conf.get_nlp_config())
    except AttributeError:
        pass

    # Try object second
    try:
        config = config or module_conf.NLP_CONFIG
        return config
    except AttributeError:
        pass

    return _get_default_nlp_config()<|MERGE_RESOLUTION|>--- conflicted
+++ resolved
@@ -468,10 +468,10 @@
 }
 
 
-<<<<<<< HEAD
 class NlpConfigException(Exception):
     pass
-=======
+
+
 def get_language_config(app_path):
     if not app_path:
         return ENGLISH_LANGUAGE_CODE, ENGLISH_US_LOCALE
@@ -505,7 +505,6 @@
         language = ENGLISH_LANGUAGE_CODE
 
     return language.lower()
->>>>>>> 056c07ae
 
 
 def get_app_namespace(app_path):
