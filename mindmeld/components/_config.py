# -*- coding: utf-8 -*-
#
# Copyright (c) 2015 Cisco Systems, Inc. and others.  All rights reserved.
# Licensed under the Apache License, Version 2.0 (the "License");
# you may not use this file except in compliance with the License.
# You may obtain a copy of the License at
#     http://www.apache.org/licenses/LICENSE-2.0
# Unless required by applicable law or agreed to in writing, software
# distributed under the License is distributed on an "AS IS" BASIS,
# WITHOUT WARRANTIES OR CONDITIONS OF ANY KIND, either express or implied.
# See the License for the specific language governing permissions and
# limitations under the License.

"""
This module contains the Config class.
"""
import copy
import imp
import logging
import os
import warnings

from .. import path
from .schemas import validate_language_code, validate_locale_code
from ..constants import CURRENCY_SYMBOLS

logger = logging.getLogger(__name__)

DUCKLING_SERVICE_NAME = "duckling"
DEFAULT_DUCKLING_URL = "http://localhost:7151/parse"

CONFIG_DEPRECATION_MAPPING = {
    "DOMAIN_CLASSIFIER_CONFIG": "DOMAIN_MODEL_CONFIG",
    "INTENT_CLASSIFIER_CONFIG": "INTENT_MODEL_CONFIG",
    "ENTITY_RECOGNIZER_CONFIG": "ENTITY_MODEL_CONFIG",
    "ROLE_CLASSIFIER_CONFIG": "ROLE_MODEL_CONFIG",
    "ENTITY_RESOLVER_CONFIG": "ENTITY_RESOLUTION_CONFIG",
    "QUESTION_ANSWERER_CONFIG": "QUESTION_ANSWERING_CONFIG",
    "get_entity_recognizer_config": "get_entity_model_config",
    "get_intent_classifier_config": "get_intent_model_config",
    "get_entity_resolver_config": "get_entity_resolution_model_config",
    "get_role_classifier_config": "get_role_model_config",
}

DEFAULT_DOMAIN_CLASSIFIER_CONFIG = {
    "model_type": "text",
    "model_settings": {
        "classifier_type": "logreg",
    },
    "param_selection": {
        "type": "k-fold",
        "k": 10,
        "grid": {"fit_intercept": [True, False], "C": [10, 100, 1000, 10000, 100000]},
    },
    "features": {"bag-of-words": {"lengths": [1]}, "freq": {"bins": 5}, "in-gaz": {}},
}

DEFAULT_INTENT_CLASSIFIER_CONFIG = {
    "model_type": "text",
    "model_settings": {"classifier_type": "logreg"},
    "param_selection": {
        "type": "k-fold",
        "k": 10,
        "grid": {
            "fit_intercept": [True, False],
            "C": [0.01, 1, 100, 10000, 1000000],
            "class_bias": [1, 0.7, 0.3, 0],
        },
    },
    "features": {
        "bag-of-words": {"lengths": [1]},
        "in-gaz": {},
        "freq": {"bins": 5},
        "length": {},
    },
}

DEFAULT_ENTITY_RECOGNIZER_CONFIG = {
    "model_type": "tagger",
    "label_type": "entities",
    "model_settings": {
        "classifier_type": "memm",
        "tag_scheme": "IOB",
        "feature_scaler": "max-abs",
    },
    "param_selection": {
        "type": "k-fold",
        "k": 5,
        "scoring": "accuracy",
        "grid": {
            "penalty": ["l1", "l2"],
            "C": [0.01, 1, 100, 10000, 1000000, 100000000],
        },
    },
    "features": {
        "bag-of-words-seq": {
            "ngram_lengths_to_start_positions": {
                1: [-2, -1, 0, 1, 2],
                2: [-2, -1, 0, 1],
            }
        },
        "in-gaz-span-seq": {},
        "sys-candidates-seq": {"start_positions": [-1, 0, 1]},
    },
}

DEFAULT_ENTITY_RESOLVER_CONFIG = {"model_type": "text_relevance"}

DEFAULT_QUESTION_ANSWERER_CONFIG = {"model_type": "keyword"}

ENGLISH_LANGUAGE_CODE = "en"
ENGLISH_US_LOCALE = "en_US"
DEFAULT_LANGUAGE_CONFIG = {
    "language": ENGLISH_LANGUAGE_CODE,
    "locale": ENGLISH_US_LOCALE,
}

# ElasticSearch mapping to define text analysis settings for text fields.
# It defines specific index configuration for synonym indices. The common index configuration
# is in default index template.
DEFAULT_ES_SYNONYM_MAPPING = {
    "mappings": {
        "properties": {
            "sort_factor": {"type": "double"},
            "whitelist": {
                "type": "nested",
                "properties": {
                    "name": {
                        "type": "text",
                        "fields": {
                            "raw": {"type": "keyword", "ignore_above": 256},
                            "normalized_keyword": {
                                "type": "text",
                                "analyzer": "keyword_match_analyzer",
                            },
                            "char_ngram": {
                                "type": "text",
                                "analyzer": "char_ngram_analyzer",
                            },
                        },
                        "analyzer": "default_analyzer",
                    }
                },
            },
        }
    }
}

PHONETIC_ES_SYNONYM_MAPPING = {
    "mappings": {
        "properties": {
            "sort_factor": {"type": "double"},
            "whitelist": {
                "type": "nested",
                "properties": {
                    "name": {
                        "type": "text",
                        "fields": {
                            "raw": {"type": "keyword", "ignore_above": 256},
                            "normalized_keyword": {
                                "type": "text",
                                "analyzer": "keyword_match_analyzer",
                            },
                            "char_ngram": {
                                "type": "text",
                                "analyzer": "char_ngram_analyzer",
                            },
                            "double_metaphone": {
                                "type": "text",
                                "analyzer": "phonetic_analyzer",
                            },
                        },
                        "analyzer": "default_analyzer",
                    }
                },
            },
            "cname": {
                "type": "text",
                "analyzer": "default_analyzer",
                "fields": {
                    "raw": {"type": "keyword", "ignore_above": 256},
                    "normalized_keyword": {
                        "type": "text",
                        "analyzer": "keyword_match_analyzer",
                    },
                    "char_ngram": {
                        "type": "text",
                        "analyzer": "char_ngram_analyzer",
                    },
                    "double_metaphone": {
                        "type": "text",
                        "analyzer": "phonetic_analyzer",
                    },
                },
            },
        }
    },
    "settings": {
        "analysis": {
            "filter": {
                "phonetic_filter": {
                    "type": "phonetic",
                    "encoder": "doublemetaphone",
                    "replace": True,
                    "max_code_len": 7,
                }
            },
            "analyzer": {
                "phonetic_analyzer": {
                    "filter": [
                        "lowercase",
                        "asciifolding",
                        "token_shingle",
                        "phonetic_filter",
                    ],
                    "char_filter": [
                        "remove_comma",
                        "remove_tm_and_r",
                        "remove_loose_apostrophes",
                        "space_possessive_apostrophes",
                        "remove_special_beginning",
                        "remove_special_end",
                        "remove_special1",
                        "remove_special2",
                        "remove_special3",
                        "remove_dot",
                    ],
                    "type": "custom",
                    "tokenizer": "whitespace",
                }
            },
        }
    },
}

DEFAULT_ROLE_CLASSIFIER_CONFIG = {
    "model_type": "text",
    "model_settings": {"classifier_type": "logreg"},
    "params": {"C": 100, "penalty": "l1"},
    "features": {
        "bag-of-words-before": {
            "ngram_lengths_to_start_positions": {1: [-2, -1], 2: [-2, -1]}
        },
        "bag-of-words-after": {
            "ngram_lengths_to_start_positions": {1: [0, 1], 2: [0, 1]}
        },
        "other-entities": {},
    },
}

DEFAULT_ES_INDEX_TEMPLATE_NAME = "mindmeld_default"

# Default ES index template that contains the base index configuration shared across different
# types of indices. Currently all ES indices will be created using this template.
# - custom text analysis settings such as custom analyzers, token filters and character filters.
# - dynamic field mapping template for text fields
# - common fields, e.g. id.
DEFAULT_ES_INDEX_TEMPLATE = {
    "template": "*",
    "mappings": {
        "dynamic_templates": [
            {
                "default_text": {
                    "match": "*",
                    "match_mapping_type": "string",
                    "mapping": {
                        "type": "text",
                        "analyzer": "default_analyzer",
                        "fields": {
                            "raw": {"type": "keyword", "ignore_above": 256},
                            "normalized_keyword": {
                                "type": "text",
                                "analyzer": "keyword_match_analyzer",
                            },
                            "processed_text": {
                                "type": "text",
                                "analyzer": "english",
                            },
                            "char_ngram": {
                                "type": "text",
                                "analyzer": "char_ngram_analyzer",
                            },
                        },
                    },
                }
            }
        ],
        "properties": {"id": {"type": "keyword"}},
    },
    "settings": {
        "analysis": {
            "char_filter": {
                "remove_loose_apostrophes": {
                    "pattern": " '|' ",
                    "type": "pattern_replace",
                    "replacement": "",
                },
                "space_possessive_apostrophes": {
                    "pattern": "([^\\p{N}\\s]+)'s ",
                    "type": "pattern_replace",
                    "replacement": "$1 's ",
                },
                "remove_special_beginning": {
                    "pattern": "^[^\\p{L}\\p{N}\\p{Sc}&']+",
                    "type": "pattern_replace",
                    "replacement": "",
                },
                "remove_special_end": {
                    "pattern": "[^\\p{L}\\p{N}&']+$",
                    "type": "pattern_replace",
                    "replacement": "",
                },
                "remove_special1": {
                    "pattern": "([\\p{L}]+)[^\\p{L}\\p{N}&']+(?=[\\p{N}\\s]+)",
                    "type": "pattern_replace",
                    "replacement": "$1 ",
                },
                "remove_special2": {
                    "pattern": "([\\p{N}]+)[^\\p{L}\\p{N}&']+(?=[\\p{L}\\s]+)",
                    "type": "pattern_replace",
                    "replacement": "$1 ",
                },
                "remove_special3": {
                    "pattern": "([\\p{L}]+)[^\\p{L}\\p{N}&']+(?=[\\p{L}]+)",
                    "type": "pattern_replace",
                    "replacement": "$1 ",
                },
                "remove_comma": {
                    "pattern": ",",
                    "type": "pattern_replace",
                    "replacement": "",
                },
                "remove_tm_and_r": {
                    "pattern": "™|®",
                    "type": "pattern_replace",
                    "replacement": "",
                },
                "remove_dot": {
                    "pattern": "([\\p{L}]+)[.]+(?=[\\p{L}\\s]+)",
                    "type": "pattern_replace",
                    "replacement": "$1",
                },
            },
            "filter": {
                "token_shingle": {
                    "max_shingle_size": "4",
                    "min_shingle_size": "2",
                    "output_unigrams": "true",
                    "type": "shingle",
                },
                "ngram_filter": {"type": "ngram", "min_gram": "3", "max_gram": "3"},
            },
            "analyzer": {
                "default_analyzer": {
                    "filter": ["lowercase", "asciifolding", "token_shingle"],
                    "char_filter": [
                        "remove_comma",
                        "remove_tm_and_r",
                        "remove_loose_apostrophes",
                        "space_possessive_apostrophes",
                        "remove_special_beginning",
                        "remove_special_end",
                        "remove_special1",
                        "remove_special2",
                        "remove_special3",
                    ],
                    "type": "custom",
                    "tokenizer": "whitespace",
                },
                "keyword_match_analyzer": {
                    "filter": ["lowercase", "asciifolding"],
                    "char_filter": [
                        "remove_comma",
                        "remove_tm_and_r",
                        "remove_loose_apostrophes",
                        "space_possessive_apostrophes",
                        "remove_special_beginning",
                        "remove_special_end",
                        "remove_special1",
                        "remove_special2",
                        "remove_special3",
                    ],
                    "type": "custom",
                    "tokenizer": "keyword",
                },
                "char_ngram_analyzer": {
                    "filter": ["lowercase", "asciifolding", "ngram_filter"],
                    "char_filter": [
                        "remove_comma",
                        "remove_tm_and_r",
                        "remove_loose_apostrophes",
                        "space_possessive_apostrophes",
                        "remove_special_beginning",
                        "remove_special_end",
                        "remove_special1",
                        "remove_special2",
                        "remove_special3",
                    ],
                    "type": "custom",
                    "tokenizer": "whitespace",
                },
            },
        }
    },
}

# Elasticsearch mapping to define knowledge base index specific configuration:
# - dynamic field mapping to index all synonym whitelist in fields with "$whitelist" suffix.
# - location field
#
# The common configuration is defined in default index template
DEFAULT_ES_QA_MAPPING = {
    "mappings": {
        "dynamic_templates": [
            {
                "synonym_whitelist_text": {
                    "match": "*$whitelist",
                    "match_mapping_type": "object",
                    "mapping": {
                        "type": "nested",
                        "properties": {
                            "name": {
                                "type": "text",
                                "fields": {
                                    "raw": {"type": "keyword", "ignore_above": 256},
                                    "normalized_keyword": {
                                        "type": "text",
                                        "analyzer": "keyword_match_analyzer",
                                    },
                                    "char_ngram": {
                                        "type": "text",
                                        "analyzer": "char_ngram_analyzer",
                                    },
                                },
                                "analyzer": "default_analyzer",
                            }
                        },
                    },
                }
            }
        ],
        "properties": {"location": {"type": "geo_point"}},
    }
}

DEFAULT_PARSER_DEPENDENT_CONFIG = {
    "left": True,
    "right": True,
    "min_instances": 0,
    "max_instances": None,
    "precedence": "left",
    "linking_words": frozenset(),
}

DEFAULT_RANKING_CONFIG = {"query_clauses_operator": "or"}

DEFAULT_NLP_CONFIG = {
    "resolve_entities_using_nbest_transcripts": [],
    "system_entity_recognizer": {
        "type": DUCKLING_SERVICE_NAME,
        "url": DEFAULT_DUCKLING_URL,
    },
}

<<<<<<< HEAD
=======
DEFAULT_AUGMENTATION_CONFIG = {
    "augmentor_class": "EnglishParaphraser",
    "batch_size": 8,
    "paths": [
        {
            "domains": ".*",
            "intents": ".*",
            "files": ".*",
        }
    ],
    "path_suffix": "-augment.txt"
}

>>>>>>> e92e8e8d
DEFAULT_AUTO_ANNOTATOR_CONFIG = {
    "annotator_class": "MultiLingualAnnotator",
    "overwrite": False,
    "annotation_rules": [
        {
            "domains": ".*",
            "intents": ".*",
            "files": ".*",
            "entities": ".*",
        }
    ],
    "unannotate_supported_entities_only": True,
    "unannotation_rules": None,
    "translator": "NoOpTranslator",
}

DEFAULT_TOKENIZER_CONFIG = {
    # populated in the `get_tokenizer_config` func
    "allowed_patterns": [],
}

DEFAULT_ENTITY_RESOLVER_MODEL_CONFIGS = {
    "exact_match": {
        'model_type': 'exact_match',
        "model_settings": {
            "augment_lower_case": False
        }
    },
    "text_relevance": {
        'model_type': 'text_relevance',
        # 'phonetic_match_types': ["double_metaphone"],
    },
    "sbert_cosine_similarity": {
        'model_type': 'sbert_cosine_similarity',
        "model_settings": {
            "pretrained_name_or_abspath": "distilbert-base-nli-stsb-mean-tokens",
            "batch_size": 16,
            "concat_last_n_layers": 4,
            "normalize_token_embs": True,
            "bert_output_type": "mean",
            "augment_lower_case": False,
            "quantize_model": True,
        }
    },
    "tfidf_cosine_similarity": {
        'model_type': 'tfidf_cosine_similarity',
        "model_settings": {
            "augment_lower_case": True,
            "augment_normalized": False,
            "augment_title_case": False
        }
    },
}


class NlpConfigError(Exception):
    pass


def get_custom_action_config(app_path):
    if not app_path:
        return None
    try:
        custom_action_config = getattr(
            _get_config_module(app_path), "CUSTOM_ACTION_CONFIG", None
        )
        return custom_action_config
    except (OSError, IOError):
        logger.info("No app configuration file found.")
        return None


def get_max_history_len(app_path):
    if not app_path:
        return None
    try:
        custom_action_config = getattr(
            _get_config_module(app_path), "MAX_HISTORY_LEN", None
        )
        return custom_action_config
    except (OSError, IOError):
        logger.info("No app configuration file found.")
        return None


def get_language_config(app_path):
    if not app_path:
        return ENGLISH_LANGUAGE_CODE, ENGLISH_US_LOCALE
    try:
        language_config = getattr(
            _get_config_module(app_path), "LANGUAGE_CONFIG", DEFAULT_LANGUAGE_CONFIG
        )
        locale = language_config.get("locale")
        language = language_config.get("language")
        resolved_language = resolve_language(language, locale)
        return resolved_language, locale
    except (OSError, IOError):
        logger.info(
            "No app configuration file found. Using default language and locale."
        )
        return ENGLISH_LANGUAGE_CODE, ENGLISH_US_LOCALE


def resolve_language(language=None, locale=None):
    """
    Resolves to a language given a locale.
    """
    locale = validate_locale_code(locale)
    language = validate_language_code(language)

    # Locale overrides language
    if locale:
        language = locale.split("_")[0]

    if not language:
        language = ENGLISH_LANGUAGE_CODE

    return language.lower()


def get_app_namespace(app_path):
    """Returns the namespace of the application at app_path"""
    try:
        _app_namespace = _get_config_module(app_path).APP_NAMESPACE
        if "JUPYTER_USER" in os.environ:
            _app_namespace = "{}_{}".format(os.environ["JUPYTER_USER"], _app_namespace)
        return _app_namespace
    except (OSError, IOError):
        logger.debug("No app configuration file found")
    except AttributeError:
        logger.debug("App namespace not set in app configuration")

    # If a relative path is passed in, we resolve to its abspath
    app_path = os.path.abspath(app_path) if not os.path.isabs(app_path) else app_path

    _app_namespace = os.path.split(app_path)[1]
    if "JUPYTER_USER" in os.environ:
        _app_namespace = "{jupyter_user}_{app_namespace}".format(
            jupyter_user=os.environ["JUPYTER_USER"], app_namespace=_app_namespace
        )
    return _app_namespace


def is_duckling_configured(app_path):
    """Returns True if the app config specifies that duckling should be run
    as a system entity recognizer

    Args:
        app_path (str): A application path

    Returns:
        (bool): True if the app config specifies that the numerical parsing
            should be run
    """
    if not app_path:
        raise NlpConfigError("Application path is not valid")

    config = get_nlp_config(app_path).get("system_entity_recognizer")

    if isinstance(config, dict):
        # We get into this conditional when the app has specified the system_entity_recognizer
        # nlp config
        return config.get("type") == DUCKLING_SERVICE_NAME
    else:
        # We get into this conditional when the app has not specified the system_entity_recognizer
        # nlp config, in which case, we default to the duckling API
        return True


def get_system_entity_url_config(app_path):
    """
    Get system entity url from the application's config. If the application does not define the url,
        return the default duckling url.
    """
    if not app_path:
        raise NlpConfigError("Application path is not valid")

    return (
        get_nlp_config(app_path)
        .get("system_entity_recognizer", {})
        .get("url", DEFAULT_DUCKLING_URL)
    )


def get_classifier_config(
    clf_type, app_path=None, domain=None, intent=None, entity=None
):
    """Returns the config for the specified classifier, with the
    following  order of precedence.

    If the application contains a config.py file:
    - Return the response from the get_*_model_config function in
      config.py for the specified classifier type. E.g.
      `get_intent_model_config`.
    - If the function does not exist, or raise an exception, return the
      config specified by *_MODEL_CONFIG in config.py, e.g.
      INTENT_MODEL_CONFIG.

    Otherwise, use the MindMeld default config for the classifier type


    Args:
        clf_type (str): The type of the classifier. One of 'domain',
            'intent', 'entity', 'entity_resolution', or 'role'.
        app_path (str, optional): The location of the app
        domain (str, optional): The domain of the classifier
        intent (str, optional): The intent of the classifier
        entity (str, optional): The entity type of the classifier

    Returns:
        dict: A classifier config
    """
    try:
        module_conf = _get_config_module(app_path)

    except (OSError, IOError):
        logger.info(
            "No app configuration file found. Using default %s model configuration",
            clf_type,
        )
        return _get_default_classifier_config(clf_type)

    func_name = {
        "intent": "get_intent_classifier_config",
        "entity": "get_entity_recognizer_config",
        "entity_resolution": "get_entity_resolver_config",
        "role": "get_role_classifier_config",
    }.get(clf_type)
    func_args = {
        "intent": ("domain",),
        "entity": ("domain", "intent"),
        "entity_resolution": ("domain", "intent", "entity"),
        "role": ("domain", "intent", "entity"),
    }.get(clf_type)

    if func_name:
        func = None
        try:
            func = getattr(module_conf, func_name)
        except AttributeError:
            try:
                func = getattr(module_conf, CONFIG_DEPRECATION_MAPPING[func_name])
                msg = (
                    "%s config key is deprecated. Please use the equivalent %s config "
                    "key" % (CONFIG_DEPRECATION_MAPPING[func_name], func_name)
                )
                warnings.warn(msg, DeprecationWarning)
            except AttributeError:
                pass
        if func:
            try:
                raw_args = {"domain": domain, "intent": intent, "entity": entity}
                args = {k: raw_args[k] for k in func_args}
                return copy.deepcopy(func(**args))
            except Exception as exc:  # pylint: disable=broad-except
                # Note: this is intentionally broad -- provider could raise any exception
                logger.warning(
                    "%r configuration provider raised exception: %s", clf_type, exc
                )

    attr_name = {
        "domain": "DOMAIN_CLASSIFIER_CONFIG",
        "intent": "INTENT_CLASSIFIER_CONFIG",
        "entity": "ENTITY_RECOGNIZER_CONFIG",
        "entity_resolution": "ENTITY_RESOLVER_CONFIG",
        "role": "ROLE_CLASSIFIER_CONFIG",
        "question_answering": "QUESTION_ANSWERER_CONFIG",
    }[clf_type]
    try:
        return copy.deepcopy(getattr(module_conf, attr_name))
    except AttributeError:
        try:
            result = copy.deepcopy(
                getattr(module_conf, CONFIG_DEPRECATION_MAPPING[attr_name])
            )
            msg = (
                "%s config is deprecated. Please use the equivalent %s config "
                "key" % (CONFIG_DEPRECATION_MAPPING[attr_name], attr_name)
            )
            warnings.warn(msg, DeprecationWarning)
            return result
        except AttributeError:
            logger.info("No %s model configuration set. Using default.", clf_type)

    return _get_default_classifier_config(clf_type)


def _get_default_classifier_config(clf_type):
    return copy.deepcopy(
        {
            "domain": DEFAULT_DOMAIN_CLASSIFIER_CONFIG,
            "intent": DEFAULT_INTENT_CLASSIFIER_CONFIG,
            "entity": DEFAULT_ENTITY_RECOGNIZER_CONFIG,
            "entity_resolution": DEFAULT_ENTITY_RESOLVER_CONFIG,
            "role": DEFAULT_ROLE_CLASSIFIER_CONFIG,
            "language_config": DEFAULT_LANGUAGE_CONFIG,
            "question_answering": DEFAULT_QUESTION_ANSWERER_CONFIG,
        }[clf_type]
    )


def get_parser_config(app_path=None, config=None, domain=None, intent=None):
    """Gets the fully specified parser configuration for the app at the
    given path.

    Args:
        app_path (str, optional): The location of the MindMeld app
        config (dict, optional): A config object to use. This will
            override the config specified by the app's config.py file.
            If necessary, this object will be expanded to a fully
            specified config object.
        domain (str, optional): The domain of the parser
        intent (str, optional): The intent of the parser

    Returns:
        dict: A fully parser configuration
    """
    if config:
        return _expand_parser_config(config)

    if not app_path:
        raise NlpConfigError("Application path is not valid")

    try:
        module_conf = _get_config_module(app_path)
    except (OSError, IOError):
        logger.info("No app configuration file found. Not configuring parser.")
        return _get_default_parser_config()

    # Try provider first
    config_provider = None
    try:
        config_provider = module_conf.get_parser_config
    except AttributeError:
        pass
    if config_provider:
        try:
            config = config or config_provider(domain, intent)
            return _expand_parser_config(config)
        except Exception as exc:  # pylint: disable=broad-except
            # Note: this is intentionally broad -- provider could raise any exception
            logger.warning("Parser configuration provider raised exception: %s", exc)

    # Try object second
    try:
        config = config or module_conf.PARSER_CONFIG
        return _expand_parser_config(config)
    except AttributeError:
        pass

    return _get_default_parser_config()


def _get_default_parser_config():
    return None


def _expand_parser_config(config):
    # Replace with -- since | has a special meaning for parser
    return {
        head.replace("|", "--"): _expand_group_config(group)
        for head, group in config.items()
    }


def _expand_group_config(group_config):
    """Expands a parser group configuration.

    A group config can either be a list of dependents or a dictionary with a
    field for each dependent.

    In the list a dependent can be a string containing the name of the
    entity-role type identifier or a dictionary with at least a type field.

    In the dictionary the dependent must be another dictionary.

    Some example parser configs follow below.

    A very simple configuration:

       {
           'head': ['dependent']
       }

    A more realistic simple config:

        {
            'product|beverage': ['size', 'quantity', 'option|beverage'],
            'product|baked-good': ['size', 'quantity', 'option|baked-good'],
            'store': ['location'],
            'option': ['size']
        }

    A fully specified config:

        {
            'product': {
                'quantity': {
                    'left': True,
                    'right': True,
                    'precedence': 'left',
                    'min_instances': 0,
                    'max_instances': 3
                },
                'size': {
                    'left': True,
                    'right': True,
                    'precedence': 'left',
                    'min_instances': 0,
                    'max_instances': 1
                },
                'option': {
                    'left': True,
                    'right': True,
                    'precedence': 'left',
                    'min_instances': 0,
                    'max_instances': 1
                }
            },
            'store': {
                'location': {
                    'left': True,
                    'right': True,
                    'precedence': 'left',
                    'min_instances': 0,
                    'max_instances': 1
                }
            },
            'option': {
                'size': {
                    'left': True,
                    'right': True,
                    'precedence': 'left',
                    'min_instances': 0,
                    'max_instances': 1
                }
            }
        }
    """
    group_config = copy.deepcopy(group_config)
    expanded = {}
    if isinstance(group_config, (tuple, list, set)):
        for dependent in group_config:
            config = copy.copy(DEFAULT_PARSER_DEPENDENT_CONFIG)
            try:
                dep_type = dependent.pop("type")
                config.update(dependent)
            except (AttributeError, ValueError):
                # simple style config -- dependent is a str
                dep_type = dependent
            # Replace with -- since | has a special meaning for parser
            expanded[dep_type.replace("|", "--")] = config
    else:
        for dep_type, dep_config in group_config.items():
            config = copy.copy(DEFAULT_PARSER_DEPENDENT_CONFIG)
            dep_config.pop("type", None)
            config.update(dep_config)
            # Replace with -- since | has a special meaning for parser
            expanded[dep_type.replace("|", "--")] = config
    return expanded


def _get_config_module(app_path):
    module_path = path.get_config_module_path(app_path)

    config_module = imp.load_source(
        "config_module_" + os.path.basename(app_path), module_path
    )
    return config_module


def _get_default_nlp_config():
    return copy.deepcopy(DEFAULT_NLP_CONFIG)


def get_nlp_config(app_path=None, config=None):
    """Gets the fully specified processor configuration for the app at the
    given path.

    Args:
        app_path (str, optional): The location of the MindMeld app
        config (dict, optional): A config object to use. This will
            override the config specified by the app's config.py file.
            If necessary, this object will be expanded to a fully
            specified config object.

    Returns:
        dict: The nbest inference configuration
    """
    if config:
        return config
    try:
        module_conf = _get_config_module(app_path)
    except (OSError, IOError):
        logger.info("No app configuration file found.")
        return _get_default_nlp_config()

    # Try provider first
    try:
        return copy.deepcopy(module_conf.get_nlp_config())
    except AttributeError:
        pass

    # Try object second
    try:
        config = config or module_conf.NLP_CONFIG
        return config
    except AttributeError:
        pass

    return _get_default_nlp_config()


def get_augmentation_config(app_path=None):
    """Gets the augmentation config for the app.

    Args:
        app_path (str, optional): The location of the MindMeld app.

    Returns:
        dict: The augmentation config.
    """
    try:
        augmentation_config = getattr(
            _get_config_module(app_path),
            "AUGMENTATION_CONFIG",
            DEFAULT_AUGMENTATION_CONFIG,
        )
        return augmentation_config
    except (OSError, IOError, AttributeError):
        logger.info(
            "No app configuration file found. Using the default augmentation config."
        )
        return DEFAULT_AUGMENTATION_CONFIG


def get_auto_annotator_config(app_path=None):
    """Gets the automatic annotator config for the app at the
    given path.

    Args:
        app_path (str, optional): The location of the MindMeld app

    Returns:
        dict: The automatic annotator config.
    """
    try:
        auto_annotator_config = getattr(
            _get_config_module(app_path),
            "AUTO_ANNOTATOR_CONFIG",
            DEFAULT_AUTO_ANNOTATOR_CONFIG,
        )
        return auto_annotator_config
    except (OSError, IOError):
        logger.info(
            "No app configuration file found. Using the default automatic annotator config."
        )
        return DEFAULT_AUTO_ANNOTATOR_CONFIG


def _get_default_regex(exclude_from_norm):
    """Gets the default special character regex for the Tokenizer config.

    Args:
        exclude_from_norm (optional) - list of chars to exclude from normalization

    Returns:
        list: default special character regex list
    """
    # List of regex's for matching and tokenizing when keep_special_chars=True
    keep_special_regex_list = []

    exception_chars = "\@\[\]\|\{\}'"  # noqa: W605

    to_exclude = CURRENCY_SYMBOLS + "".join(exclude_from_norm or [])

    letter_pattern_str = "[^\W\d_]+"  # noqa: W605

    # Make keep special regex list
    keep_special_regex_list.append(
        "?P<start>^[^\w\d&" + to_exclude + exception_chars + "]+"  # noqa: W605
    )
    keep_special_regex_list.append(
        "?P<end>[^\w\d&" + to_exclude + exception_chars + "]+$"  # noqa: W605
    )
    keep_special_regex_list.append(
        "?P<pattern1>(?P<pattern1_replace>"  # noqa: W605
        + letter_pattern_str
        + ")"
        + "[^\w\d\s&"  # noqa: W605
        + exception_chars
        + "]+(?=[\d]+)"  # noqa: W605
    )
    keep_special_regex_list.append(
        "?P<pattern2>(?P<pattern2_replace>[\d]+)[^\w\d\s&"  # noqa: W605
        + exception_chars
        + "]+"
        + "u(?="
        + letter_pattern_str
        + ")"
    )
    keep_special_regex_list.append(
        "?P<pattern3>(?P<pattern3_replace>"
        + letter_pattern_str
        + ")"  # noqa: W605
        + "[^\w\d\s&"  # noqa: W605
        + exception_chars
        + "]+"
        + "(?="  # noqa: W605
        + letter_pattern_str
        + ")"
    )
    keep_special_regex_list.append(
        "?P<escape1>(?P<escape1_replace>[\w\d]+)"  # noqa: W605
        + "[^\w\d\s"  # noqa: W605
        + exception_chars
        + "]+"
        + "(?=\|)"  # noqa: W605
    )
    keep_special_regex_list.append(
        "?P<escape2>(?P<escape2_replace>[\]\}]+)"  # noqa: W605
        + "[^\w\d\s"  # noqa: W605
        + exception_chars
        + "]+(?=s)"
    )

    keep_special_regex_list.append("?P<underscore>_")  # noqa: W605
    keep_special_regex_list.append("?P<begspace>^\s+")  # noqa: W605
    keep_special_regex_list.append("?P<trailspace>\s+$")  # noqa: W605
    keep_special_regex_list.append("?P<spaceplus>\s+")  # noqa: W605
    keep_special_regex_list.append("?P<apos_space> '|' ")  # noqa: W605
    keep_special_regex_list.append("?P<apos_s>(?<=[^\\s])'[sS]")  # noqa: W605
    # handle the apostrophes used at the end of a possessive form, e.g. dennis'
    keep_special_regex_list.append("?P<apos_poss>(^'(?=\S)|(?<=\S)'$)")  # noqa: W605

    return keep_special_regex_list


def get_tokenizer_config(app_path=None, exclude_from_norm=None):
    """Gets the tokenizer configuration for the app at the specified path.

    Args:
        app_path (str, optional): The location of the MindMeld app
        exclude_from_norm (list, optional): chars to exclude from normalization

    Returns:
        dict: The tokenizer configuration.
    """
    DEFAULT_TOKENIZER_CONFIG["default_allowed_patterns"] = _get_default_regex(
        exclude_from_norm
    )

    if not app_path:
        return DEFAULT_TOKENIZER_CONFIG
    try:
        tokenizer_config = getattr(
            _get_config_module(app_path), "TOKENIZER_CONFIG", DEFAULT_TOKENIZER_CONFIG
        )
        return tokenizer_config
    except (OSError, IOError, AttributeError):
        logger.info("No app configuration file found.")
        return DEFAULT_TOKENIZER_CONFIG<|MERGE_RESOLUTION|>--- conflicted
+++ resolved
@@ -462,8 +462,6 @@
     },
 }
 
-<<<<<<< HEAD
-=======
 DEFAULT_AUGMENTATION_CONFIG = {
     "augmentor_class": "EnglishParaphraser",
     "batch_size": 8,
@@ -477,7 +475,6 @@
     "path_suffix": "-augment.txt"
 }
 
->>>>>>> e92e8e8d
 DEFAULT_AUTO_ANNOTATOR_CONFIG = {
     "annotator_class": "MultiLingualAnnotator",
     "overwrite": False,
