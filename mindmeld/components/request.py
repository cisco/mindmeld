# -*- coding: utf-8 -*-
#
# Copyright (c) 2015 Cisco Systems, Inc. and others.  All rights reserved.
# Licensed under the Apache License, Version 2.0 (the "License");
# you may not use this file except in compliance with the License.
# You may obtain a copy of the License at
#     http://www.apache.org/licenses/LICENSE-2.0
# Unless required by applicable law or agreed to in writing, software
# distributed under the License is distributed on an "AS IS" BASIS,
# WITHOUT WARRANTIES OR CONDITIONS OF ANY KIND, either express or implied.
# See the License for the specific language governing permissions and
# limitations under the License.
import logging
import attr
import immutables
import pycountry
from pytz import timezone
from pytz.exceptions import UnknownTimeZoneError

logger = logging.getLogger(__name__)


def _validate_language_code(param=None):
    """Validates language code parameters
<<<<<<< HEAD
    Args:
        param (str, optional): The language code parameter
=======

    Args:
        param (str, optional): The language code parameter

>>>>>>> ce0361bb
    Returns:
        str: A validated language code or None if unvalidated
    """
    if not param:
        return None
    if not isinstance(param, str):
        logger.error("Invalid %r param: %s is not of type %s.", 'language', param, str)
        return None

    # The pycountry APIs need the param to be in lowercase for processing
    param = param.lower()

    if len(param) != 2 and len(param) != 3:
        logger.error("Invalid %r param: %s is not a valid ISO 639-1 or ISO 639-2 language code.",
                     'locale', param)
        return None

    if len(param) == 2 and not pycountry.languages.get(alpha_2=param):
        logger.error("Invalid %r param: %s is not a valid ISO 639-1 language code. "
                     "See https://en.wikipedia.org/wiki/List_of_ISO_639-1_codes for valid codes.",
                     'locale', param)
        return None

    if len(param) == 3 and not pycountry.languages.get(alpha_3=param):
        logger.error("Invalid %r param: %s is not a valid ISO 639-2 language code. "
                     "See https://en.wikipedia.org/wiki/List_of_ISO_639-2_codes for valid codes.",
                     'locale', param)
        return None

    return param


def _validate_locale_code(param=None):
    """Validates the locale code parameters
<<<<<<< HEAD
    Args:
        param (str, optional): The locale code parameter
=======

    Args:
        param (str, optional): The locale code parameter

>>>>>>> ce0361bb
    Returns:
        str: A validated locale code or None if unvalidated
    """
    if not param:
        return None
    if not isinstance(param, str):
        logger.error("Invalid %r param: %s is not of type %s.", 'locale', param, str)
        return None

<<<<<<< HEAD
=======
    if len(param.split('_')) != 2:
        logger.error("Invalid %r param: Not a valid locale.", param)
        return None

>>>>>>> ce0361bb
    language_code = param.split('_')[0].lower()
    if not _validate_language_code(language_code):
        logger.error("Invalid %r param: %s is not a valid ISO 639-1 language code. "
                     "See https://en.wikipedia.org/wiki/List_of_ISO_639-1_codes for valid codes.",
                     'locale', language_code)
        return None

    # pycountry requires the country code to be upper-cased
    country_code = param.split('_')[1].upper()
    if not pycountry.countries.get(alpha_2=country_code):
        logger.error("Invalid %r param: %s is not a valid ISO3166 alpha 2 country code. "
                     "See https://www.iso.org/obp/ui/#search for valid codes.",
                     'locale', country_code)
        return None

    # return the validated locale
    return language_code + '_' + country_code


def _validate_time_zone(param=None):
    """Validates time zone parameters

    Args:
        param (str, optional): The time zone parameter

    Returns:
        str: The passed in time zone
    """
    if not param:
        return None
    if not isinstance(param, str):
        logger.warning("Invalid %r param: %s is not of type %s.", 'time_zone', param, str)
        return None
    try:
        timezone(param)
    except UnknownTimeZoneError:
        logger.warning("Invalid %r param: %s is not a valid time zone.", 'time_zone', param)
        return None
    return param


def _validate_generic(name, ptype):
    def validator(param):
        if not isinstance(param, ptype):
            logger.warning("Invalid %r param: %s is not of type %s.", name, param, ptype)
            param = None
        return param
    return validator


PARAM_VALIDATORS = {
    'allowed_intents': _validate_generic('allowed_intents', tuple),
    'target_dialogue_state': _validate_generic('target_dialogue_state', str),
    'time_zone': _validate_time_zone,
    'language': _validate_language_code,
    'locale': _validate_locale_code,
    'timestamp': _validate_generic('timestamp', int),
    'dynamic_resource': _validate_generic('dynamic_resource', immutables.Map)
}


@attr.s(frozen=False, kw_only=True)
class Params:
    """
    A class that contains parameters that modify how the user query is parsed.

    Attributes:
        allowed_intents (list, str): A list of intents that you can set to force the language
            processor to choose from.
        target_dialogue_state (str): The name of the dialogue handler that you want to reach in
            the next turn.
        time_zone (str):  The name of an IANA time zone, such as 'America/Los_Angeles', or
            'Asia/Kolkata'.
        timestamp (long): A unix time stamp for the request accurate to the nearest second.
        locale (str, optional): The locale representing the ISO 639-1/2 language code and ISO3166
            alpha 2 country code separated by an underscore character.
        language (str, optional): The language code representing ISO 639-1/2
<<<<<<< HEAD
            language codes. If both locale and language are provided, the locale is used.
            If neither are provided, the EN language code is used.
=======
            language codes.
>>>>>>> ce0361bb
        dynamic_resource (dict): A dictionary containing data used to influence the language
            classifiers by adding resource data for the given turn.
    """
    allowed_intents = attr.ib(default=attr.Factory(tuple))
    target_dialogue_state = attr.ib(default=None)
    time_zone = attr.ib(default=None)
    timestamp = attr.ib(default=0)
<<<<<<< HEAD
    language = attr.ib(default='en')
    locale = attr.ib(default='en_US')
=======
    language = attr.ib(default=None)
    locale = attr.ib(default=None)
>>>>>>> ce0361bb
    dynamic_resource = attr.ib(default=attr.Factory(dict))

    def validate_param(self, name):
        """
        Perform validation on the value of a specific parameter in the Params object.

        Args:
            name (str): Name of the parameter to be validated.

        Returns:
            bool: True/False depending on success of the validation, None if the param name does
                not exist.
        """
        validator = PARAM_VALIDATORS.get(name)
        param = vars(self).get(name)
        if param:
            return validator(param)
        return param

    def dm_params(self, handler_map):
        """
        Check that the value of the 'target_dialogue_state' parameter is a valid dialogue state
            for the application.

        Args:
            handler_map (dict): Mapping from dialogue state to the function handler that gets
                called when in the state.

        Returns:
            dict: single item dictionary with the parameter value if valid and None if not.
        """
        target_dialogue_state = self.validate_param('target_dialogue_state')
        if target_dialogue_state and target_dialogue_state not in handler_map:
            logger.error("Target dialogue state %s does not match any dialogue state names "
                         "in for the application. Not applying the target dialogue state "
                         "this turn.", target_dialogue_state)
            return {'target_dialogue_state': None}
        return {'target_dialogue_state': target_dialogue_state}

    def nlp_params(self):
        """
        Validate time zone, timestamp, and dynamic resource parameters.

        Returns:
            dict: Mapping from parameter name to bool depending on validation.
        """
        return {param: self.validate_param(param)
                for param in ('time_zone', 'timestamp', 'dynamic_resource', 'language', 'locale')}


@attr.s(frozen=True, kw_only=True)
class FrozenParams(Params):
    """
    An immutable version of the Params object.

    Attributes:
        allowed_intents (list, str): A list of intents that you can set to force the language
            processor to choose from.
        target_dialogue_state (str): The name of the dialogue handler that you want to reach in
            the next turn.
        time_zone (str):  The name of an IANA time zone, such as 'America/Los_Angeles', or
            'Asia/Kolkata'.
        language (str): The language code representing ISO 639-1/2 language codes
        locale (str, optional): The locale representing the ISO 639-1/2 language code and
            ISO3166 alpha 2 country code separated by an underscore character.
        timestamp (long): A unix time stamp for the request accurate to the nearest second.
        dynamic_resource (dict): A dictionary containing data used to influence the language
            classifiers by adding resource data for the given turn.
    """
    allowed_intents = attr.ib(default=attr.Factory(tuple),
                              converter=tuple)
    target_dialogue_state = attr.ib(default=None)
    time_zone = attr.ib(default=None)
    timestamp = attr.ib(default=0)
<<<<<<< HEAD
    language = attr.ib(default='en')
    locale = attr.ib(default='en_US')
=======
    language = attr.ib(default=None)
    locale = attr.ib(default=None)
>>>>>>> ce0361bb
    dynamic_resource = attr.ib(default=immutables.Map(),
                               converter=immutables.Map)


@attr.s(frozen=True, kw_only=True)
class Request:
    """
    The Request is an object passed in through the Dialogue Manager and contains all the
    information provided by the application client for the dialogue handler to act on. Note: the
    Request object is read-only since it represents the client state, which should not be mutated.

    Attributes:
        domains (str): Domain of the current query.
        intent (str): Intent of the current query.
        entities (list): A list of entities in the current query.
        history (list): List of previous and current responder objects (de-serialized) up to the
            current conversation.
        text (str): The query text.
        frame (): Immutables Map of stored data across multiple dialogue turns.
        params (Params): An object that modifies how MindMeld process the current turn.
        context (): Immutables Map containing front-end client state that is passed to the
            application from the client in the request.
        confidences (): Immutables Map of keys ``domains``, ``intents``, ``entities`` and ``roles``
            containing confidence probabilities across all labels for each classifier.
        nbest_transcripts_text (tuple): List of alternate n-best transcripts from an ASR system
        nbest_transcripts_entities (tuple): List of lists of extracted entities for each of the
            n-best transcripts.
        nbest_aligned_entities (tuple): List of lists of aligned entities for each of the n-best
            transcripts.
    """
    domain = attr.ib(default=None)
    intent = attr.ib(default=None)
    entities = attr.ib(default=attr.Factory(tuple),
                       converter=tuple)
    history = attr.ib(default=attr.Factory(tuple),
                      converter=tuple)
    text = attr.ib(default=None)
    frame = attr.ib(default=immutables.Map(),
                    converter=immutables.Map)
    params = attr.ib(default=FrozenParams())
    context = attr.ib(default=immutables.Map(),
                      converter=immutables.Map)
    confidences = attr.ib(default=immutables.Map(),
                          converter=immutables.Map)
    nbest_transcripts_text = attr.ib(default=attr.Factory(tuple),
                                     converter=tuple)
    nbest_transcripts_entities = attr.ib(default=attr.Factory(tuple),
                                         converter=tuple)
    nbest_aligned_entities = attr.ib(default=attr.Factory(tuple),
                                     converter=tuple)<|MERGE_RESOLUTION|>--- conflicted
+++ resolved
@@ -22,15 +22,9 @@
 
 def _validate_language_code(param=None):
     """Validates language code parameters
-<<<<<<< HEAD
     Args:
         param (str, optional): The language code parameter
-=======
-
-    Args:
-        param (str, optional): The language code parameter
-
->>>>>>> ce0361bb
+
     Returns:
         str: A validated language code or None if unvalidated
     """
@@ -65,15 +59,9 @@
 
 def _validate_locale_code(param=None):
     """Validates the locale code parameters
-<<<<<<< HEAD
     Args:
         param (str, optional): The locale code parameter
-=======
-
-    Args:
-        param (str, optional): The locale code parameter
-
->>>>>>> ce0361bb
+
     Returns:
         str: A validated locale code or None if unvalidated
     """
@@ -83,13 +71,10 @@
         logger.error("Invalid %r param: %s is not of type %s.", 'locale', param, str)
         return None
 
-<<<<<<< HEAD
-=======
     if len(param.split('_')) != 2:
         logger.error("Invalid %r param: Not a valid locale.", param)
         return None
 
->>>>>>> ce0361bb
     language_code = param.split('_')[0].lower()
     if not _validate_language_code(language_code):
         logger.error("Invalid %r param: %s is not a valid ISO 639-1 language code. "
@@ -167,12 +152,7 @@
         locale (str, optional): The locale representing the ISO 639-1/2 language code and ISO3166
             alpha 2 country code separated by an underscore character.
         language (str, optional): The language code representing ISO 639-1/2
-<<<<<<< HEAD
-            language codes. If both locale and language are provided, the locale is used.
-            If neither are provided, the EN language code is used.
-=======
             language codes.
->>>>>>> ce0361bb
         dynamic_resource (dict): A dictionary containing data used to influence the language
             classifiers by adding resource data for the given turn.
     """
@@ -180,13 +160,8 @@
     target_dialogue_state = attr.ib(default=None)
     time_zone = attr.ib(default=None)
     timestamp = attr.ib(default=0)
-<<<<<<< HEAD
-    language = attr.ib(default='en')
-    locale = attr.ib(default='en_US')
-=======
     language = attr.ib(default=None)
     locale = attr.ib(default=None)
->>>>>>> ce0361bb
     dynamic_resource = attr.ib(default=attr.Factory(dict))
 
     def validate_param(self, name):
@@ -261,13 +236,8 @@
     target_dialogue_state = attr.ib(default=None)
     time_zone = attr.ib(default=None)
     timestamp = attr.ib(default=0)
-<<<<<<< HEAD
-    language = attr.ib(default='en')
-    locale = attr.ib(default='en_US')
-=======
     language = attr.ib(default=None)
     locale = attr.ib(default=None)
->>>>>>> ce0361bb
     dynamic_resource = attr.ib(default=immutables.Map(),
                                converter=immutables.Map)
 
