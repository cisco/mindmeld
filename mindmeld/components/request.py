--- conflicted
+++ resolved
@@ -22,19 +22,16 @@
 
 def _validate_language_code(param=None):
     """Validates language code parameters
-
     Args:
         param (str, optional): The language code parameter
-
     Returns:
         str: A validated language code or None if unvalidated
-<<<<<<< HEAD
     """
     if not param:
-        return 'en'
+        return None
     if not isinstance(param, str):
         logger.error("Invalid %r param: %s is not of type %s.", 'language', param, str)
-        return 'en'
+        return None
 
     # The pycountry APIs need the param to be in lowercase for processing
     param = param.lower()
@@ -42,38 +39,33 @@
     if len(param) != 2 and len(param) != 3:
         logger.error("Invalid %r param: %s is not a valid ISO 639-1 or ISO 639-2 language code.",
                      'locale', param)
-        return 'en'
+        return None
 
     if len(param) == 2 and not pycountry.languages.get(alpha_2=param):
         logger.error("Invalid %r param: %s is not a valid ISO 639-1 language code. "
                      "See https://en.wikipedia.org/wiki/List_of_ISO_639-1_codes for valid codes.",
                      'locale', param)
-        return 'en'
+        return None
 
     if len(param) == 3 and not pycountry.languages.get(alpha_3=param):
         logger.error("Invalid %r param: %s is not a valid ISO 639-2 language code. "
                      "See https://en.wikipedia.org/wiki/List_of_ISO_639-2_codes for valid codes.",
                      'locale', param)
-        return 'en'
+        return None
 
     return param
 
 
 def _validate_locale_code(param=None):
     """Validates the locale code parameters
-
     Args:
         param (str, optional): The locale code parameter
-
     Returns:
         str: A validated locale code or None if unvalidated
-=======
->>>>>>> 534845de
     """
     if not param:
         return None
     if not isinstance(param, str):
-<<<<<<< HEAD
         logger.error("Invalid %r param: %s is not of type %s.", 'locale', param, str)
         return None
 
@@ -83,55 +75,6 @@
                      "See https://en.wikipedia.org/wiki/List_of_ISO_639-1_codes for valid codes.",
                      'locale', language_code)
         return None
-=======
-        logger.error("Invalid %r param: %s is not of type %s.", 'language', param, str)
-        return None
-
-    # The pycountry APIs need the param to be in lowercase for processing
-    param = param.lower()
-
-    if len(param) != 2 and len(param) != 3:
-        logger.error("Invalid %r param: %s is not a valid ISO 639-1 or ISO 639-2 language code.",
-                     'locale', param)
-        return None
-
-    if len(param) == 2 and not pycountry.languages.get(alpha_2=param):
-        logger.error("Invalid %r param: %s is not a valid ISO 639-1 language code. "
-                     "See https://en.wikipedia.org/wiki/List_of_ISO_639-1_codes for valid codes.",
-                     'locale', param)
-        return None
-
-    if len(param) == 3 and not pycountry.languages.get(alpha_3=param):
-        logger.error("Invalid %r param: %s is not a valid ISO 639-2 language code. "
-                     "See https://en.wikipedia.org/wiki/List_of_ISO_639-2_codes for valid codes.",
-                     'locale', param)
-        return None
-
-    return param
-
-
-def _validate_locale_code(param=None):
-    """Validates the locale code parameters
-
-    Args:
-        param (str, optional): The locale code parameter
-
-    Returns:
-        str: A validated locale code or None if unvalidated
-    """
-    if not param:
-        return None
-    if not isinstance(param, str):
-        logger.error("Invalid %r param: %s is not of type %s.", 'locale', param, str)
-        return None
-
-    language_code = param.split('_')[0].lower()
-    if not _validate_language_code(language_code):
-        logger.error("Invalid %r param: %s is not a valid ISO 639-1 language code. "
-                     "See https://en.wikipedia.org/wiki/List_of_ISO_639-1_codes for valid codes.",
-                     'locale', language_code)
-        return None
->>>>>>> 534845de
 
     # pycountry requires the country code to be upper-cased
     country_code = param.split('_')[1].upper()
@@ -204,11 +147,7 @@
             alpha 2 country code separated by an underscore character.
         language (str, optional): The language code representing ISO 639-1/2
             language codes. If both locale and language are provided, the locale is used.
-<<<<<<< HEAD
-            If both are not provided, the EN language code is used.
-=======
             If neither are provided, the EN language code is used.
->>>>>>> 534845de
         dynamic_resource (dict): A dictionary containing data used to influence the language
             classifiers by adding resource data for the given turn.
     """
