--- conflicted
+++ resolved
@@ -330,12 +330,7 @@
             self.app_namespace = app_namespace
 
         self._qa_config = (
-<<<<<<< HEAD
             config or get_classifier_config("question_answering", app_path=self.app_path)
-=======
-            kwargs.get("config")
-            or get_classifier_config("question_answering", app_path=self.app_path)
->>>>>>> 12f04786
         )
 
     def __repr__(self):
@@ -1223,7 +1218,7 @@
 
             # vars that contain data of the field
             self.data_type = None
-            self.id2value = {}  # TODO: duplicate data also exist in resolver object if created
+            self.id2value = {}  # Resolvers don't dump data; so no data duplication on the disk
             self.hash = None  # to identify any data changes before build resolver
 
             # details to create any required resolvers
@@ -1330,7 +1325,6 @@
                 )
 
             # tfidf based text resolver
-<<<<<<< HEAD
             if self.has_text_resolver:
                 if (new_hash != self.hash) or (self.processor_type != processor_type):
                     msg = f"Creating a text resolver for field '{self.field_name}' in " \
@@ -1425,49 +1419,6 @@
                     # create a new resolver and fit
                     resolver_model_settings = resolver_model_settings or {}
                     self._embedding_resolver = EmbedderCosSimEntityResolver(
-=======
-            if (
-                self.has_text_resolver
-                and (not self._text_resolver
-                     or new_hash != self.hash
-                     or self.processor_type != processor_type)
-            ):
-                # log info
-                msg = f"Creating a text resolver for field '{self.field_name}' in " \
-                      f"index '{self.index_name}'."
-                logger.info(msg)
-                # update processor type
-                if processor_type not in ['text', 'keyword']:
-                    msg = f"Expected 'processor_type' to be among ['text', 'keyword'] but found " \
-                          f"to be '{processor_type}'"
-                    raise ValueError(msg)
-                self.processor_type = processor_type
-                # create a new resolver and fit
-                self._text_resolver = (
-                    TfIdfSparseCosSimEntityResolver(
-                        app_path=app_path,  # not required to supply, can be None!
-                        entity_type=get_scoped_index_name(self.index_name, self.field_name),
-                        config={"model_settings": {**resolver_settings}})
-                )
-                # format id2value data into an 'entity_map' format for resolvers
-                values = self._auto_string_processor([*self.id2value.values()], self.processor_type)
-                processed_id2value = dict(zip(self.id2value.keys(), values))
-                entity_map = self._get_resolvers_entity_map(processed_id2value)
-                self._text_resolver.fit(entity_map=entity_map, clean=lazy_clean)
-
-            # embedder based resolver
-            if (
-                self.has_embedding_resolver
-                and (not self._embedding_resolver or new_hash != self.hash)
-            ):
-                # log info
-                msg = f"Creating an embedder resolver for field '{self.field_name}' in " \
-                      f"index '{self.index_name}'."
-                logger.info(msg)
-                # create a new resolver and fit
-                self._embedding_resolver = (
-                    EmbedderCosSimEntityResolver(
->>>>>>> 12f04786
                         app_path=app_path,
                         entity_type=get_scoped_index_name(self.index_name, self.field_name),
                         config={"model_settings": {**resolver_model_settings}},
