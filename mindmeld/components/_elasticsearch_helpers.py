--- conflicted
+++ resolved
@@ -46,13 +46,6 @@
         es_user (str): The Elasticsearch username for http auth
         es_pass (str): The Elasticsearch password for http auth
     """
-<<<<<<< HEAD
-=======
-    es_host = es_host or os.environ.get("MM_ES_HOST")
-    es_user = es_user or os.environ.get("MM_ES_USERNAME")
-    es_pass = es_pass or os.environ.get("MM_ES_PASSWORD")
-
->>>>>>> 0ed4369c
     try:
         http_auth = (es_user, es_pass) if es_user and es_pass else None
         es_client = Elasticsearch(es_host, http_auth=http_auth)
