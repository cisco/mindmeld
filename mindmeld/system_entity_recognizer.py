--- conflicted
+++ resolved
@@ -29,17 +29,10 @@
         raise MindMeldError(
             "MM_SYS_ENTITY_REQUEST_TIMEOUT env var has to be > 0.0 seconds."
         )
-<<<<<<< HEAD
-except ValueError:
-    raise MindMeldError(
-        "MM_SYS_ENTITY_REQUEST_TIMEOUT env var has to be a float value."
-    )
-=======
 except ValueError as e:
     raise MindMeldError(
         "MM_SYS_ENTITY_REQUEST_TIMEOUT env var has to be a float value."
     ) from e
->>>>>>> d1e8d0ac
 
 logger = logging.getLogger(__name__)
 
