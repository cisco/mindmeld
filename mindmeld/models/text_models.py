--- conflicted
+++ resolved
@@ -39,26 +39,7 @@
     WORD_NGRAM_FREQ_RSC,
 )
 from .model import ModelConfig, Model, PytorchModel
-<<<<<<< HEAD
-from .neural_models_utils import sequence_classification as nn_modules
-
-logger = logging.getLogger(__name__)
-
-
-class TextModel(Model):
-    # classifier types
-    LOG_REG_TYPE = "logreg"
-    DECISION_TREE_TYPE = "dtree"
-    RANDOM_FOREST_TYPE = "rforest"
-    SVM_TYPE = "svm"
-
-    # default model scoring type
-    ACCURACY_SCORING = "accuracy"
-
-    _NEG_INF = -1e10
-
-    ALLOWED_CLASSIFIER_TYPES = [LOG_REG_TYPE, DECISION_TREE_TYPE, RANDOM_FOREST_TYPE, SVM_TYPE]
-=======
+from .neural_models_utils import sequence_classification_modules as nn_modules
 
 logger = logging.getLogger(__name__)
 
@@ -75,7 +56,6 @@
     ACCURACY_SCORING = "accuracy"
 
     _NEG_INF = -1e10
->>>>>>> 384a21bb
 
     def __init__(self, config):
         super().__init__(config)
@@ -107,8 +87,6 @@
         }
         return attributes
 
-<<<<<<< HEAD
-=======
     def _get_model_constructor(self):
         """Returns the class of the actual underlying model"""
         classifier_type = self.config.model_settings["classifier_type"]
@@ -123,7 +101,6 @@
             msg = "{}: Classifier type {!r} not recognized"
             raise ValueError(msg.format(self.__class__.__name__, classifier_type)) from e
 
->>>>>>> 384a21bb
     def _get_cv_scorer(self, selection_settings):
         """
         Returns the scorer to use based on the selection settings and classifier type,
@@ -409,23 +386,6 @@
         }.get(scale_type)
         return scaler
 
-<<<<<<< HEAD
-    def _get_model_constructor(self):
-        """Returns the class of the actual underlying model"""
-        classifier_type = self.config.model_settings["classifier_type"]
-        try:
-            return {
-                TextModel.LOG_REG_TYPE: LogisticRegression,
-                TextModel.DECISION_TREE_TYPE: DecisionTreeClassifier,
-                TextModel.RANDOM_FOREST_TYPE: RandomForestClassifier,
-                TextModel.SVM_TYPE: SVC,
-            }[classifier_type]
-        except KeyError as e:
-            msg = "{}: Classifier type {!r} not recognized"
-            raise ValueError(msg.format(self.__class__.__name__, classifier_type)) from e
-
-=======
->>>>>>> 384a21bb
     def evaluate(self, examples, labels):
         """Evaluates a model against the given examples and labels
 
@@ -513,15 +473,20 @@
             example, dynamic_resource=dynamic_resource, tokenizer=self.tokenizer
         )
 
-<<<<<<< HEAD
-    def dump(self, path, metadata=None):
-        metadata = metadata or {}
-        metadata.update({
-            "model": self,
-            "model_config": self.config,
-            "serializable": True}
-        )
-        super().dump(path, metadata)
+    @classmethod
+    def load(cls, path):
+        metadata = joblib.load(path)
+
+        # backwards compatability check for RoleClassifiers
+        if isinstance(metadata, dict):
+            return metadata["model"]
+
+        # in this case, metadata = model which was serialized and dumped
+        return metadata
+
+    def _dump(self, path):
+        os.makedirs(os.path.dirname(path), exist_ok=True)
+        joblib.dump(self, path)
 
 
 class PytorchTextModel(PytorchModel):
@@ -622,27 +587,35 @@
             predictions.append((top_class, probabilities))
 
         return predictions
-=======
+
+    def _dump(self, path):
+
+        self._clf.dump(path)
+
+        # dump model metadata
+        metadata = {
+            "label_encoder": self._label_encoder,
+            "class_encoder": self._class_encoder,
+            "model_config": self.config
+        }
+        os.makedirs(os.path.dirname(path), exist_ok=True)
+        joblib.dump(metadata, path)
+
     @classmethod
     def load(cls, path):
+
+        # load model metadata
         metadata = joblib.load(path)
 
-        # backwards compatability check for RoleClassifiers
-        if isinstance(metadata, dict):
-            return metadata["model"]
-
-        # in this case, metadata = model which was serialized and dumped
-        return metadata
-
-    def _dump(self, path):
-        os.makedirs(os.path.dirname(path), exist_ok=True)
-        joblib.dump(self, path)
-
-
-class PytorchTextModel(PytorchModel):
-    ALLOWED_CLASSIFIER_TYPES = ["embedder", "cnn", "lstm"]
-    pass
->>>>>>> 384a21bb
+        model = cls(metadata["model_config"])
+
+        model._label_encoder = metadata["label_encoder"]
+        model._class_encoder = metadata["class_encoder"]
+
+        # underneath tagger load
+        model._clf = model._get_model_constructor().load(path)  # .load() is a classmethod
+
+        return model
 
 
 class AutoTextModel:
