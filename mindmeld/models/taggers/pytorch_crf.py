--- conflicted
+++ resolved
@@ -303,10 +303,6 @@
                 )
             )
             logger.warning(msg)
-<<<<<<< HEAD
-
-=======
->>>>>>> 63e453bb
         if self.optimizer not in ["sgd", "adam"]:
             raise MindMeldError(
                 f"Optimizer type {self.optimizer_type} not supported. Supported options are ['sgd', 'adam']")
