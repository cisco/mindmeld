# -*- coding: utf-8 -*-
#
# Copyright (c) 2015 Cisco Systems, Inc. and others.  All rights reserved.
# Licensed under the Apache License, Version 2.0 (the "License");
# you may not use this file except in compliance with the License.
# You may obtain a copy of the License at
#     http://www.apache.org/licenses/LICENSE-2.0
# Unless required by applicable law or agreed to in writing, software
# distributed under the License is distributed on an "AS IS" BASIS,
# WITHOUT WARRANTIES OR CONDITIONS OF ANY KIND, either express or implied.
# See the License for the specific language governing permissions and
# limitations under the License.

"""
This module contains all code required to perform sequence tagging.
"""
import copy
import logging

from ...core import (
    TEXT_FORM_NORMALIZED,
    TEXT_FORM_RAW,
    QueryEntity,
    Span,
    _sort_by_lowest_time_grain,
)
from ...markup import MarkupError
from ...system_entity_recognizer import SystemEntityResolutionError
from ..helpers import ENABLE_STEMMING, get_feature_extractor

logger = logging.getLogger(__name__)

START_TAG = "START"
B_TAG = "B"
I_TAG = "I"
O_TAG = "O"
E_TAG = "E"
S_TAG = "S"
# End tag is used by the evaluation algorithm to mark the end of query. This
# differs from the E tag which is used to denote the end of an entity in IOBES tagging.
END_TAG = "END"


class Tagger:
    """A class for all sequence tagger models implemented in house.
    It is importent to follow this interface exactly when implementing a new model so that your
    model is configured and trained as expected in the MindMeld pipeline. Note that this follows
    the sklearn estimator interface so that GridSearchCV can be used on our sequence models.
    """

    def __init__(self, **parameters):
        """To be consistent with the sklearn interface, __init__ and set_params should have the same
        effect. We do all parameter setting and validation in set_params which is called from here.

        Args:
            **parameters: Arbitrary keyword arguments. The keys are model parameter names and the
                          values are what they should be set to
        Returns:
            self
        """
        self.set_params(**parameters)

    def __getstate__(self):
        """Returns the information needed pickle an instance of this class. By default, pickling removes
        attributes with names starting with underscores.
        """
        attributes = self.__dict__.copy()
        return attributes

    def fit(self, X, y):
        """Trains the model. X and y are the format of what is returned by extract_features. There is no
        restriction on their type or content. X should be the fully processed data with extracted
        features that are ready to be used to train the model. y should be a list of classes as
        encoded by the label_encoder

        Args:
            X (list): Generally a list of feature vectors, one for each training example
            y (list): A list of classification labels (encoded by the label_encoder, NOT MindMeld
                      entity objects)
        Returns:
            self
        """
        raise NotImplementedError

    def predict(self, X, dynamic_resource=None):
        """Predicts the labels from a feature matrix X. Again X is the format of what is returned by
        extract_features.

        Args:
            X (list): A list of feature vectors, one for each example
        Returns:
            (list of classification labels): a list of predicted labels (in an encoded format)
        """
        raise NotImplementedError

    def get_params(self, deep=True):
        """Gets a dictionary of all of the current model parameters and their values

        Args:
            deep (bool): Not used, needed for sklearn compatibility
        Returns:
            (dict): A dictionary of the model parameter names as keys and their set values
        """
        raise NotImplementedError

    def set_params(self, **parameters):
        """Sets the model parameters. Defaults should be set for all parameters such that a model
        is initialized with reasonable default parameters if none are explicitly passed in.

        Args:
            **parameters: Arbitrary keyword arguments. The keys are model parameter names and the
                          values are what they should be set to
        Returns:
            self
        """
        raise NotImplementedError

    def setup_model(self, config):
        """"Not implemented."""
        raise NotImplementedError

    def extract_features(self, examples, config, resources):
        """Extracts all features from a list of MindMeld examples. Processes the data and returns the
        features in the format that is expected as an input to fit(). Note that the MindMeld config
        and resources are passed in each time to make the underlying model implementation stateless.

        Args:
            examples (list of mindmeld.core.Query): A list of queries to extract features for
            config (ModelConfig): The ModelConfig which may contain information used for feature
                                  extraction
            resources (dict): Resources which may be used for this model's feature extraction

        Returns:
            (tuple): tuple containing:

                * (list of feature vectors): X
                * (list of labels): y
                * (list of groups): A list of groups to be used for splitting with \
                    sklearn GridSearchCV
        """
        raise NotImplementedError

    def extract_and_predict(self, examples, config, resources):
        """Does both feature extraction and prediction. Often necessary for sequence models when the
        prediction of the previous example is used as a feature for the next example. If this is
        not the case, extract is simply called before predict here. Note that the MindMeld config
        and resources are passed in each time to make the underlying model implementation stateless.

        Args:
            examples (list of mindmeld.core.Query): A list of queries to extract features for and
                                                       predict
            config (ModelConfig): The ModelConfig which may contain information used for feature
                                  extraction
            resources (dict): Resources which may be used for this model's feature extraction

        Returns:
            (list of classification labels): A list of predicted labels (in encoded format)
        """
        X, _, _ = self.extract_features(examples, config, resources)
        y = self.predict(X)
        return y

    def predict_proba(self, examples, config, resources):
        """
        Args:
            examples (list of mindmeld.core.Query): A list of queries to extract features for and
                                                       predict
            config (ModelConfig): The ModelConfig which may contain information used for feature
                                  extraction
            resources (dict): Resources which may be used for this model's feature extraction

        Returns:
            (list of lists): A list of predicted labels (in encoded format) and confidence scores
        """
        X, _, _ = self.extract_features(examples, config, resources)
        return self._predict_proba(X)

    @staticmethod
    def _predict_proba(X):
        del X
        pass

    @property
    def is_serializable(self):
        # The default is True since < MM 3.2.0 models are serializable by default
        return True

    @staticmethod
    def dump(model_path):
        """
<<<<<<< HEAD
        Dumps the model to memory. This is a no-op since we do not
        have to do anything special to dump default serializable models
        for SKLearn.
=======
        Dumps any tagger specific data to disk and returns a model_path (modified if required).
        This is a no-op since we do not have to do anything special to dump default serializable
        models for SKLearn.
>>>>>>> 384a21bb

        Args:
            model_path (str): The path to dump the model to
        """
<<<<<<< HEAD
        return model_path
=======
        del model_path
>>>>>>> 384a21bb

    @staticmethod
    def unload():
        pass

    @staticmethod
    def load(model_path):
        """
        Load the model state to memory. This is a no-op since we do not
        have to do anything special to load default serializable models
        for SKLearn.

        Args:
            model_path (str): The path to dump the model to
        """
        del model_path
        pass


def get_tags_from_entities(query, entities, scheme="IOB"):
    """Get joint app and system IOB tags from a query's entities.

    Args:
        query (Query): A query instance.
        entities (List of QueryEntity): A list of queries found in the query

    Returns:
        (list of str): The tags for each token in the query. A tag has four \
            parts separated by '|'. The first two are the IOB status for \
            app entities followed by the type of app entity or \
            '' if the IOB status is 'O'. The last two are like the first two, \
            but for system entities.
    """
    try:
        iobs, types = _get_tags_from_entities(query, entities, scheme)
    except IndexError as e:
        raise MarkupError("Invalid entities {} in '{}'".format(entities, query)) from e
    tags = ["|".join(args) for args in zip(iobs, types)]
    return tags


def _get_tags_from_entities(query, entities, scheme="IOB"):
    normalized_tokens = query.normalized_tokens
    iobs = [O_TAG for _ in normalized_tokens]
    types = ["" for _ in normalized_tokens]

    # tag I and type for all tag schemes
    for entity in entities:

        for i in entity.normalized_token_span:
            iobs[i] = I_TAG
            types[i] = entity.entity.type

    # Replace I with B/E/S when appropriate
    if scheme in ("IOB", "IOBES"):
        for entity in entities:
            iobs[entity.normalized_token_span.start] = B_TAG
    if scheme == "IOBES":
        for entity in entities:
            if len(entity.normalized_token_span) == 1:
                iobs[entity.normalized_token_span.end] = S_TAG
            else:
                iobs[entity.normalized_token_span.end] = E_TAG

    return iobs, types


def get_entities_from_tags(query, tags, system_entity_recognizer):
    """From a set of joint IOB tags, parse the app and system entities.

    This performs the reverse operation of get_tags_from_entities.

    Args:
        query (Query): Any query instance.
        tags (list of str): Joint app and system tags, like those
            created by get_tags_from_entities.
        system_entity_recognizer (SystemEntityRecognizer)

    Returns:
        (list of QueryEntity) The tuple containing the list of entities.
    """
    normalized_tokens = query.normalized_tokens

    entities = []

    def _is_system_entity(entity_type):
        if entity_type.split("_")[0] == "sys":
            return True
        return False

    def _append_entity(token_start, entity_type, tokens):
        prefix = " ".join(normalized_tokens[:token_start])
        # If there is a prefix, we have to add one for the whitespace
        start = len(prefix) + 1 if len(prefix) else 0
        end = start - 1 + len(" ".join(tokens))

        norm_span = Span(start, end)
        entity = QueryEntity.from_query(
            query, normalized_span=norm_span, entity_type=entity_type
        )
        entities.append(entity)
        logger.debug("Appended %s.", entity)

    def _append_system_entity(token_start, token_end, entity_type):
        msg = "Looking for '%s' between %s and %s."
        logger.debug(msg, entity_type, token_start, token_end)
        prefix = " ".join(normalized_tokens[:token_start])
        # If there is a prefix, we have to add one for the whitespace
        start = len(prefix) + 1 if len(prefix) else 0
        end = start - 1 + len(" ".join(normalized_tokens[token_start:token_end]))

        norm_span = Span(start, end)

        span = query.transform_span(norm_span, TEXT_FORM_NORMALIZED, TEXT_FORM_RAW)

        try:
            entity = system_entity_recognizer.resolve_system_entity(
                query, entity_type, span
            )
            entities.append(entity)
            logger.debug("Appended system entity %s.", entity)
        except SystemEntityResolutionError:
            msg = "Found no matching system entity {}-{}, {!r}".format(
                token_start, token_end, entity_type
            )
            logger.debug(msg)

    entity_tokens = []
    entity_start = None
    prev_ent_type = ""

    for tag_idx, tag in enumerate(tags):
        iob, ent_type = tag.split("|")

        # Close entity and reset if the tag indicates a new entity
        if entity_start is not None and (
            iob in (O_TAG, B_TAG, S_TAG) or ent_type != prev_ent_type
        ):
            logger.debug("Entity closed at prev")
            if _is_system_entity(prev_ent_type):
                _append_system_entity(entity_start, tag_idx, prev_ent_type)
            else:
                _append_entity(entity_start, prev_ent_type, entity_tokens)
            entity_start = None
            prev_ent_type = ""
            entity_tokens = []

        # Check if an entity has started
        if iob in (B_TAG, S_TAG) or ent_type not in ("", prev_ent_type):
            entity_start = tag_idx
            if _is_system_entity(ent_type):
                # During predict time, we construct sys_candidates for the input query.
                # These candidates are "global" sys_candidates, in that the entire query
                # is sent to Duckling to extract sys_candidates and not just a span range
                # within the query. When we append system entities for a given token,
                # we pick among candidates with start_span equivalent to the token's tag_idx.

                picked_by_existing_system_entity_candidates = False

                sys_entities = query.get_system_entity_candidates(ent_type)
                if ent_type == "sys_time":
                    sys_entities = _sort_by_lowest_time_grain(sys_entities)

                for sys_candidate in sys_entities:
                    start_span = sys_candidate.normalized_token_span.start
                    end_span = sys_candidate.normalized_token_span.end

                    if start_span == tag_idx and tag_idx <= end_span:
                        # We currently don't prioritize any sys_candidate if there are
                        # multiple candidates that meet this conditional.
                        entity_start = sys_candidate.normalized_token_span.start
                    picked_by_existing_system_entity_candidates = True

                if not picked_by_existing_system_entity_candidates:
                    entity_start = tag_idx

        # Append the current token to the current entity, if applicable.
        if (
            iob != O_TAG
            and entity_start is not None
            and not _is_system_entity(ent_type)
        ):
            entity_tokens.append(normalized_tokens[tag_idx])

        # Close the entity if the tag indicates it closed
        if entity_start is not None and iob in (E_TAG, S_TAG):
            logger.debug("Entity closed here")
            if _is_system_entity(ent_type):
                _append_system_entity(entity_start, tag_idx + 1, ent_type)
            else:
                _append_entity(entity_start, ent_type, entity_tokens)
            entity_start = None
            ent_type = ""
            entity_tokens = []

        prev_ent_type = ent_type

    # Handle entities that end with the end of the query
    if entity_start is not None:
        logger.debug("Entity closed at end")
        if _is_system_entity(prev_ent_type):
            _append_system_entity(entity_start, len(tags), prev_ent_type)
        else:
            _append_entity(entity_start, prev_ent_type, entity_tokens)
    else:
        logger.debug("Entity did not end: %s.", entity_start)

    return tuple(entities)


# Methods for tag evaluation


class BoundaryCounts:
    """This class stores the counts of the boundary evaluation metrics.

    Attributes:
        le (int): Label error count. This is when the span is the same but the entity
                  label is incorrect
        be (int): Boundary error count. This is when the entity type is correct but the span is
                  incorrect
        lbe (int): Label boundary error count. This is when both the entity type and span are
                   incorrect, but there was an entity predicted
        tp (int): True positive count. When an entity was correctly predicted
        tn (int): True negative count. Count of times it was correctly predicted that there is no
                  entity
        fp (int): False positive count. When an entity was predicted but one shouldn't have been
        fn (int): False negative count. When an entity was not predicted where one should have been
    """

    def __init__(self):
        """Initializes the object with all counts set to 0"""
        self.le = 0
        self.be = 0
        self.lbe = 0
        self.tp = 0
        self.tn = 0
        self.fp = 0
        self.fn = 0

    def to_dict(self):
        """Converts the object to a dictionary"""
        return {
            "le": self.le,
            "be": self.be,
            "lbe": self.lbe,
            "tp": self.tp,
            "tn": self.tn,
            "fp": self.fp,
            "fn": self.fn,
        }


def _get_tag_label(token):
    """Splits a token into its tag and label."""
    (
        tag,
        label,
    ) = token.split("|")
    return tag, label


def _contains_O(entity):
    """Returns true if there is an O tag in the list of tokens we are considering
    as an entity"""
    for token in entity:
        if token[0] == O_TAG:
            return True
    return False


def _all_O(entity):
    """Returns true if all of the tokens we are considering as an entity contain O tags"""
    for token in entity:
        if token[0] != O_TAG:
            return False
    return True


def _is_boundary_error(pred_entity, exp_entity):
    """Returns true if the predicted and expected entity form a boundary error"""
    trimmed_pred_entity = [token[1] for token in pred_entity if token[0] == B_TAG]
    trimmed_exp_entity = [token[1] for token in exp_entity if token[0] == B_TAG]
    return trimmed_pred_entity == trimmed_exp_entity


def _new_tag(last_entity, curr_tag):
    """Returns true if the current tag is different than the tag of the last entity"""
    if len(last_entity) < 1 or not curr_tag:
        return False
    elif (
        last_entity[-1][0] == I_TAG or last_entity[-1][0] == B_TAG
    ) and curr_tag == B_TAG:
        return True
    else:
        return False


def _determine_count_type(last_pred_entity, last_exp_entity, boundary_counts):
    """Determines which of TP, FP, FN, LE, LBE, or BE the last predicted and expected entity
    are and updates the boundary counts accordingly.
    """
    # TP if both are the same
    if last_pred_entity == last_exp_entity:
        boundary_counts.tp += 1
    # FP if entity predicted but not expected
    elif _all_O(last_exp_entity):
        boundary_counts.fp += 1
    # FN if entity expected but not predicted
    elif _all_O(last_pred_entity):
        boundary_counts.fn += 1
    # LE if wrong entity predicted
    elif not _contains_O(last_pred_entity) and not _contains_O(last_exp_entity):
        boundary_counts.le += 1
    # BE and LBE
    elif _contains_O(last_pred_entity) or _contains_O(last_exp_entity):
        if _is_boundary_error(last_pred_entity, last_exp_entity):
            boundary_counts.be += 1
        else:
            boundary_counts.lbe += 1
    return boundary_counts


def get_boundary_counts(expected_sequence, predicted_sequence, boundary_counts):
    """Gets the boundary counts for the expected and predicted sequence of entities."""
    # Initialize values
    in_coding_region = False
    start = True
    last_pred_entity = []
    last_exp_entity = []
    end_token = END_TAG + "|"

    # Iterate through the tokens in the sequence
    for predicted_token, expected_token in zip(
        predicted_sequence + [end_token], expected_sequence + [end_token]
    ):
        predicted_tag, predicted_label = _get_tag_label(predicted_token)
        expected_tag, expected_label = _get_tag_label(expected_token)

        # If we are exiting a coding region, determine the boundary count
        if predicted_tag == expected_tag == O_TAG:
            if in_coding_region:
                boundary_counts = _determine_count_type(
                    last_pred_entity, last_exp_entity, boundary_counts
                )
                in_coding_region = False
                last_pred_entity = []
                last_exp_entity = []

        # If we are entering a new coding region (with a new tag), determine the boundary count and
        # reset entity history
        elif _new_tag(last_pred_entity, predicted_tag) or _new_tag(
            last_exp_entity, expected_tag
        ):
            if in_coding_region:
                boundary_counts = _determine_count_type(
                    last_pred_entity, last_exp_entity, boundary_counts
                )
                last_pred_entity = [(predicted_tag, predicted_label)]
                last_exp_entity = [(expected_tag, expected_label)]

        # If we are at the end of the sequence, determine the boundary count for the last section
        elif predicted_tag == expected_tag == END_TAG and not start:
            if in_coding_region:
                boundary_counts = _determine_count_type(
                    last_pred_entity, last_exp_entity, boundary_counts
                )
            else:
                boundary_counts.tn += 1

        else:
            # If going from a non coding to coding region, add a count for the true negative
            if not in_coding_region:
                if not start:
                    boundary_counts.tn += 1
                in_coding_region = True

            # If continuing in a coding region, append context to current entity
            last_pred_entity.append((predicted_tag, predicted_label))
            last_exp_entity.append((expected_tag, expected_label))

        start = False

    return boundary_counts


def extract_sequence_features(example, example_type, feature_config, resources):
    """Extracts feature dicts for each token in an example.

    Args:
        example (mindmeld.core.Query): a query
        example_type (str): The type of example
        feature_config (dict): The config for features
        resources (dict): Resources of this model

    Returns:
        (list of dict): features
    """
    feat_seq = []
    workspace_features = copy.deepcopy(feature_config)
    enable_stemming = workspace_features.pop(ENABLE_STEMMING, False)

    for name, kwargs in workspace_features.items():
        if callable(kwargs):
            # a feature extractor function was passed in directly
            feat_extractor = kwargs
        else:
            kwargs[ENABLE_STEMMING] = enable_stemming
            feat_extractor = get_feature_extractor(example_type, name)(**kwargs)

        update_feat_seq = feat_extractor(example, resources)
        if not feat_seq:
            feat_seq = update_feat_seq
        else:
            for idx, features in enumerate(update_feat_seq):
                feat_seq[idx].update(features)

    return feat_seq<|MERGE_RESOLUTION|>--- conflicted
+++ resolved
@@ -188,24 +188,14 @@
     @staticmethod
     def dump(model_path):
         """
-<<<<<<< HEAD
-        Dumps the model to memory. This is a no-op since we do not
-        have to do anything special to dump default serializable models
-        for SKLearn.
-=======
         Dumps any tagger specific data to disk and returns a model_path (modified if required).
         This is a no-op since we do not have to do anything special to dump default serializable
         models for SKLearn.
->>>>>>> 384a21bb
 
         Args:
             model_path (str): The path to dump the model to
         """
-<<<<<<< HEAD
-        return model_path
-=======
         del model_path
->>>>>>> 384a21bb
 
     @staticmethod
     def unload():
