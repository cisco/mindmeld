# -*- coding: utf-8 -*-
#
# Copyright (c) 2015 Cisco Systems, Inc. and others.  All rights reserved.
# Licensed under the Apache License, Version 2.0 (the "License");
# you may not use this file except in compliance with the License.
# You may obtain a copy of the License at
#     http://www.apache.org/licenses/LICENSE-2.0
# Unless required by applicable law or agreed to in writing, software
# distributed under the License is distributed on an "AS IS" BASIS,
# WITHOUT WARRANTIES OR CONDITIONS OF ANY KIND, either express or implied.
# See the License for the specific language governing permissions and
# limitations under the License.

"""
This module contains the embedder model class.
"""
import json
import logging
import os
import pickle
from abc import ABC, abstractmethod
from collections import OrderedDict

import numpy as np
from tqdm.autonotebook import trange

from ._util import _is_module_available, _get_module_or_attr as _getattr
from .helpers import register_embedder
from .taggers.embeddings import WordSequenceEmbedding
<<<<<<< HEAD
from ..text_preparation.tokenizers import Tokenizer
=======
from .. import path
from ..core import Bunch
from ..resource_loader import Hasher
from ..tokenizer import Tokenizer
>>>>>>> f0756bfd

logger = logging.getLogger(__name__)


def _torch(op, *args, sub="", **kwargs):
    """
    A safe function caller for torch module
    Usage:
        call ```_torch("normalize", arg1, arg2, sub="nn.functional", p=2, dim=1)```
        instead of ```torch.nn.functional.normalize(arg1, arg2, p=2, dim=1)```
    """

    return _getattr(f"torch{'.' + sub if sub else ''}", op)(*args, **kwargs)


class Embedder(ABC):
    """
    Base class for embedder model
    """

    class EmbeddingsCache:

        def __init__(self, cache_path):
            self.cache_path = cache_path
            self.reset_data()
            self.load()

        def reset_data(self):
            self.data = OrderedDict()

        def load(self):
            """Loads the cache file."""

            if os.path.exists(self.cache_path) and os.path.getsize(self.cache_path) > 0:
                with open(self.cache_path, "rb") as fp:
                    data = pickle.load(fp)

                if (
                    "_texts" in data and
                    "_texts_embeddings" in data and
                    isinstance(data["_texts"], list)
                ):  # new format;
                    self.data = dict(zip(data["_texts"], data["_texts_embeddings"]))

                elif (
                    "synonyms" in data and
                    "synonyms_embs" in data and
                    isinstance(data["synonyms"], dict)
                ):  # deprecated format; backwards compatible with ER module code
                    self.data = {key: data["synonyms_embs"][j] for key, j in data["synonyms"]}

                else:  # deprecated format; backwards compatible with QA module code
                    if not isinstance(data, dict):
                        msg = "Unknown data format while loading cache embeddings. " \
                              "Ignoring loading ..."
                        logger.error(msg)
                    self.data = data

        def clear(self):
            """Deletes the cache file."""

            self.reset_data()

            if os.path.exists(self.cache_path):
                os.remove(self.cache_path)
                msg = f"Embedder cache cleared at {self.cache_path}"
                logger.info(msg)

        def dump(self):
            """Dumps the cache to disk."""

            if self.data:
                folder = os.path.split(self.cache_path)[0]
                if folder and not os.path.exists(folder):
                    os.makedirs(folder)
                data = {
                    "_texts": [*self.data.keys()],
                    "_texts_embeddings": np.array([*self.data.values()])
                }
                with open(self.cache_path, "wb") as fp:
                    pickle.dump(data, fp)
                    fp.close()

                msg = f"Embedder cache dumped at {self.cache_path}"
                logger.info(msg)

            else:
                msg = "No embedding data exists to dump. Ignoring dumping."
                logger.warning(msg)

        def get(self, text, default=None):
            return self.__getitem__(text, default)

        def __contains__(self, text):
            if text in self.data:
                return True
            return False

        def __getitem__(self, text, default=None):
            return self.data.get(text, default)

        def __setitem__(self, text, encoding):
            self.data[text] = encoding

        def __delitem__(self, text):
            try:
                del self.data[text]
            except KeyError as e:
                logger.error(e)
                pass

        def __iter__(self):
            # zip texts and encodings into a dictionary for iteration
            if self.data:
                return iter(self.data)

        def __len__(self):
            len(self.data)

    def __init__(self, app_path, **kwargs):
        """
        Initializes an embedder.

        Args:
            app_path: Path of the app used to create cache folder to dump encodings
        """
        self.model_name = kwargs.get("model_name", "default")
        self.model_id = str(self.model_name)
        self.emb_dim = None

        # load model (change `emb_dim` and if required change `model_id`)
        self.model = self._load(**kwargs)

        # cache path
        cache_path = kwargs.get("cache_path", None)
        if not cache_path:
            # deprecated usage: determine path from `embedder_type` and `model_name` (eg. QA module)
            cache_path = path.get_embedder_cache_file_path(
                app_path, kwargs.get("embedder_type", "default"), self.model_name
            )
            # new usage: determine cache path for the model using model_id (eg. ER module)
            if not (os.path.exists(cache_path) and os.path.getsize(cache_path) > 0):
                # implies a previously used path name has no data and hence, is safe to change
                #   default cache path for this model (backwards compatability in loading data)
                cache_path = path.get_embedder_cache_file_path(app_path, self.model_id)
        self.cache = Embedder.EmbeddingsCache(str(cache_path))

    def __repr__(self):
        return f"{self.__class__.__name__} cache_path: {self.cache.cache_path}"

    @abstractmethod
    def _load(self, **kwargs):
        """Loads the embedder model

        Returns:
            The model object.
        """

        # backwards compatability
        if getattr(self, "load", None):
            # implies `load()` is implemented as an abstract class instead of the new way `_load()`
            getattr(self, "load")(**kwargs)

        raise NotImplementedError

    @abstractmethod
    def _encode(self, text_list):
        """
        Args:
            text_list (list): A list of text strings for which to generate the embeddings.

        Returns:
            (list): A list of numpy arrays of the embeddings.
        """

        # backwards compatability
        if getattr(self, "encode", None):
            # implies `encode()` is implemented as an abstract class instead of new way `_encode()`
            getattr(self, "encode")(text_list)

        raise NotImplementedError

    # deprecated method
    def dump(self):
        msg = f"DeprecationWarning: Use {self.__class__.__name__}.dump_cache() instead of " \
              f"{self.__class__.__name__}.dump()"
        logger.warning(msg)
        self.dump_cache()

    def get_encodings(self, text_list, add_to_cache=True):
        """Fetches the encoded values from the cache, or generates them.
        Args:
            text_list (list): A list of text strings for which to get the embeddings.
            add_to_cache (bool): If True, adds the encodings to self.cache and returns embeddings

        Returns:
            (list): A list of numpy arrays with the embeddings.
        """
        encoded = [self.cache.get(text, None) for text in text_list]
        cache_miss_indices = [i for i, vec in enumerate(encoded) if vec is None]
        text_to_encode = [text_list[i] for i in cache_miss_indices]
        model_encoded_text = self._encode(text_to_encode)

        for i, v in enumerate(cache_miss_indices):
            encoded[v] = model_encoded_text[i]
            if add_to_cache:
                self.cache[text_to_encode[i]] = model_encoded_text[i]

        return encoded

    def add_to_cache(self, mean_or_max_pooled_whitelist_embs):
        """Manually add some max-pooled or mean-pooled embeddings to cache. This method is created
        to entertain storing superficial text-encoding pairs (superficial because the encodings are
        not the encodings of the text itself but a combination of encodings of some list of texts
        from the same embedder model). For example, to add superficial entity embeddings as average
        of whitelist embeddings in Entity Resolution.

        Args:
            mean_or_max_pooled_whitelist_embs (dict): texts and their corresponding superficial
                embeddings as a 1D numpy array, having same length as self.emb_dim
        """
        for key, value in mean_or_max_pooled_whitelist_embs.items():
            value = np.asarray(value).reshape(-1)
            if self.emb_dim and not len(value) == self.emb_dim:
                msg = f"Expected superficial embedding of length {self.emb_dim} but found " \
                      f"{len(value)}. Not adding the embedding for {key} to cache."
                logger.error(msg)
            if key in self.cache:
                msg = f"Overwriting a superficial embedding for {key}"
                logger.warning(msg)
            self.cache[key] = value

    def dump_cache(self):
        self.cache.dump()

    def clear_cache(self):
        self.cache.clear()

    @staticmethod
    def _pytorch_cos_sim(src_vecs, tgt_vecs, as_numpy=False):
        """Computes the cosine similarity for 2d matrices

        Args:
            src_vecs: a 2d numpy array or pytorch tensor
            tgt_vecs: a 2d numpy array or pytorch tensor
            as_numpy: If true, returns the cosine similarity as a numpy 2d array instead of tensor
        """

        src_vecs = _torch("as_tensor", src_vecs)
        tgt_vecs = _torch("as_tensor", tgt_vecs)

        if len(src_vecs.shape) == 1:
            src_vecs = src_vecs.view(1, -1)

        if len(tgt_vecs.shape) == 1:
            tgt_vecs = tgt_vecs.view(1, -1)

        if len(src_vecs.shape) != 2 or len(tgt_vecs.shape) != 2:
            msg = "Only 2-dimensional arrays/tensors are allowed in Embedder._pytorch_cos_sim()"
            raise ValueError(msg)

        # method specific to 2d tensors
        # [n_src, emb_dim] * [n_tgt, emb_dim] -> [n_src, n_tgt]
        a_norm = _torch("normalize", src_vecs, sub="nn.functional", p=2, dim=1)
        b_norm = _torch("normalize", tgt_vecs, sub="nn.functional", p=2, dim=1)
        similarity_scores = _torch("mm", a_norm, b_norm.transpose(0, 1))

        if as_numpy:
            return similarity_scores.numpy()

        return similarity_scores

    def find_similarity(self,
                        src_texts,
                        tgt_texts=None,
                        top_n=20,
                        scores_normalizer=None,
                        _sim_func=None,
                        _return_as_dict=False,
                        _no_sort=False):
        """Computes the cosine similarity

        Args:
            src_texts (Union[str, list]): string or list of strings to obtain matching scores for.
            tgt_texts (list, optional): list of strings that will be matched to.
                if None, existing cache is used as target strings
            top_n (int, optional): maximum number of results to populate. if None, equals length
                of tgt_texts
            scores_normalizer (str, optional): normalizer type to normalize scores. Allowed values
                are: "min_max_scaler", "standard_scaler"
            _sim_func (function, optional): if None, defaults to `_pytorch_cos_sim`. If
                specified, must take two numpy-array/pytorch-tensor arguments for similarity
                computation with an optional argument to return results as numpy or tensor
            _return_as_dict (bool, optional): if the results should be returned as a dictionary of
                target_text name as keys and scores as corresponding values
            _no_sort (bool, optional): If True, results are returned without sorting. This is
                helpful at times when you wish to do additional wrapper operations on top of raw
                results and would like to save computational time without sorting.
        Returns:
            Union[dict, list[tuple]]: if _return_as_dict, returns a dictionary of tgt_texts and
                their scores, else a list of sorted synonym names paired with their
                similarity scores (descending order)
        """

        is_single = False
        if isinstance(src_texts, str):
            is_single = True
            src_texts = [src_texts]

        tgt_texts = [*self.cache.data.keys()] if not tgt_texts else tgt_texts
        top_n = len(tgt_texts) if not top_n else top_n
        _sim_func = _sim_func or self._pytorch_cos_sim

        src_vecs = np.asarray(self.get_encodings(list(src_texts), add_to_cache=False))
        tgt_vecs = np.asarray(self.get_encodings(list(tgt_texts), add_to_cache=False))

        similarity_scores_2d = _sim_func(src_vecs, tgt_vecs, as_numpy=True)  # a 2d numpy array

        results = []
        for similarity_scores in similarity_scores_2d:
            similarity_scores = similarity_scores.reshape(-1)
            # Rounding sometimes helps to bring correct answers on to the list of top scored results
            similarity_scores = np.around(similarity_scores, decimals=2)

            if scores_normalizer:
                if scores_normalizer == "min_max_scaler":
                    _min = np.min(similarity_scores)
                    _max = np.max(similarity_scores)
                    denominator = (_max - _min) if (_max - _min) != 0 else 1.0
                    similarity_scores = (similarity_scores - _min) / denominator
                elif scores_normalizer == "standard_scaler":
                    _mean = np.mean(similarity_scores)
                    _std = np.std(similarity_scores)
                    denominator = _std if _std else 1.0
                    similarity_scores = (similarity_scores - _mean) / denominator
                else:
                    msg = f"Allowed values for `scores_normalizer` are only " \
                          f"{['min_max_scaler', 'standard_scaler']}. Continuing without " \
                          f"normalizing similarity scores."
                    logger.error(msg)

            if _return_as_dict:
                results.append(dict(zip(tgt_texts, similarity_scores)))
            else:
                if not _no_sort:  # sort results in descending scores
                    n_scores = len(similarity_scores)
                    if n_scores > top_n:
                        top_inds = similarity_scores.argpartition(n_scores - top_n)[-top_n:]
                        result = sorted(
                            [(tgt_texts[ii], similarity_scores[ii]) for ii in top_inds],
                            key=lambda x: x[1],
                            reverse=True)
                    else:
                        result = sorted(zip(tgt_texts, similarity_scores),
                                        key=lambda x: x[1],
                                        reverse=True)
                    results.append(result)
                else:
                    result = list(zip(tgt_texts, similarity_scores))
                    results.append(result)

        if is_single:
            return results[0]

        return results


class BertEmbedder(Embedder):
    """
    Encoder class for bert models based on https://github.com/UKPLab/sentence-transformers
    """

    DEFAULT_BERT = "bert-base-nli-mean-tokens"

    # class variable to cache bert model(s);
    #   helps to mitigate keeping duplicate sets of large weight matrices, especially
    #   when creating mutliple BERT based Entity Resolvers
    CACHE_MODELS = {}

    def __init__(self, app_path, **kwargs):
        """
        Args:
            batch_size (int): the batch size used for the computation
            show_progress_bar (bool): Output a progress bar when encode sentences
            output_value (str): Default sentence_embedding, to get sentence embeddings.
                Can be set to token_embeddings to get wordpiece token embeddings.
                Choices are `sentence_embedding` and `token_embedding`
            convert_to_numpy (bool): If true, the output is a list of numpy vectors. Else, it is a
                list of pytorch tensors.
            convert_to_tensor (bool): If true, you get one large tensor as return. Overwrites any
                setting from convert_to_numpy
            device: Which torch.device to use for the computation
            concat_last_n_layers (int): number of hidden outputs to concat starting from last layer
            normalize_token_embs (bool): if the (sub-)token embs are to be individually normalized
        """
        super().__init__(app_path, **kwargs)

        # init runtime configs for the model
        self._batch_size = kwargs.get("batch_size", 8)
        self._show_progress_bar = kwargs.get("show_progress_bar", False)
        self._output_value = kwargs.get("output_value", 'sentence_embedding')
        self._convert_to_numpy = kwargs.get("convert_to_numpy", True)
        self._convert_to_tensor = kwargs.get("convert_to_tensor", False)
        self.device = kwargs.get("device", "cuda" if _torch("is_available", sub="cuda") else "cpu")
        self._concat_last_n_layers = kwargs.get("concat_last_n_layers", 1)
        self._normalize_token_embs = kwargs.get("normalize_token_embs", False)

    @staticmethod
    def _batch_to_device(batch, target_device):
        """
        send a pytorch batch to a device (CPU/GPU)
        """
        tensor = _getattr("torch", "Tensor")
        for key in batch:
            if isinstance(batch[key], tensor):
                batch[key] = batch[key].to(target_device)
        return batch

    @staticmethod
    def _num_layers(model):
        """
        Finds the number of layers in a given transformers model
        """

        if hasattr(model, "n_layers"):  # eg. xlm
            num_layers = model.n_layers
        elif hasattr(model, "layer"):  # eg. xlnet
            num_layers = len(model.layer)
        elif hasattr(model, "encoder"):  # eg. bert
            num_layers = len(model.encoder.layer)
        elif hasattr(model, "transformer"):  # eg. sentence_transformers models
            num_layers = len(model.transformer.layer)
        else:
            raise ValueError(f"Not supported model {model} to obtain number of layers")

        return num_layers

    @staticmethod
    def get_hashid(**kwargs):
        string = json.dumps(kwargs, sort_keys=True)
        return Hasher(algorithm="sha1").hash(string=string)

    @staticmethod
    def _get_sentence_transformers_encoder(name_or_path,
                                           output_type="mean",
                                           quantize=True,
                                           return_components=False):
        """
        Retrieves a sentence-transformer model and returns it along with its transformer and
        pooling components.

        Args:
            name_or_path: name or path to load a huggingface model
            output_type: type of pooling required
            quantize: if the model needs to be qunatized or not
            return_components: if True, returns the Transformer and Poooling components of the
                                sentence-bert model in a Bunch data type,
                                else just returns the sentence-bert model

        Returns:
            Union[
                sentence_transformers.SentenceTransformer,
                Bunch(sentence_transformers.Transformer,
                      sentence_transformers.Pooling,
                      sentence_transformers.SentenceTransformer)
            ]
        """

        strans_models = _getattr("sentence_transformers.models")
        strans = _getattr("sentence_transformers", "SentenceTransformer")

        transformer_model = strans_models.Transformer(name_or_path,
                                                      model_args={"output_hidden_states": True})
        pooling_model = strans_models.Pooling(transformer_model.get_word_embedding_dimension(),
                                              pooling_mode_cls_token=output_type == "cls",
                                              pooling_mode_max_tokens=False,
                                              pooling_mode_mean_tokens=output_type == "mean",
                                              pooling_mode_mean_sqrt_len_tokens=False)
        sbert_model = strans(modules=[transformer_model, pooling_model])

        if quantize:
            if not _is_module_available("torch"):
                raise ImportError("`torch` library required to quantize models") from None

            torch_qint8 = _getattr("torch", "qint8")
            torch_nn_linear = _getattr("torch.nn", "Linear")
            torch_quantize_dynamic = _getattr("torch.quantization", "quantize_dynamic")

            transformer_model = torch_quantize_dynamic(
                transformer_model, {torch_nn_linear}, dtype=torch_qint8
            ) if transformer_model else None
            pooling_model = torch_quantize_dynamic(
                pooling_model, {torch_nn_linear}, dtype=torch_qint8
            ) if pooling_model else None
            sbert_model = torch_quantize_dynamic(
                sbert_model, {torch_nn_linear}, dtype=torch_qint8
            ) if sbert_model else None

        if return_components:
            return Bunch(
                transformer_model=transformer_model,
                pooling_model=pooling_model,
                sbert_model=sbert_model
            )

        return sbert_model

    def _encode_local(self,
                      sentences,
                      batch_size,
                      show_progress_bar,
                      output_value,
                      convert_to_numpy,
                      convert_to_tensor,
                      device,
                      concat_last_n_layers,
                      normalize_token_embs):
        """
        Computes sentence embeddings (Note: Method largely derived from Sentence Transformers
            library to improve flexibility in encoding and pooling. Notably, `is_pretokenized` and
            `num_workers` are ignored due to deprecation in their library, retrieved 23-Feb-2021)
        """

        self.transformer_model = self.model.transformer_model
        self.pooling_model = self.model.pooling_model

        if concat_last_n_layers != 1:
            assert 1 <= concat_last_n_layers <= self._num_layers(self.transformer_model.auto_model)

        self.transformer_model.eval()
        if show_progress_bar is None:
            show_progress_bar = (
                logger.getEffectiveLevel() == logging.INFO or
                logger.getEffectiveLevel() == logging.DEBUG
            )

        if convert_to_tensor:
            convert_to_numpy = False

        input_is_string = isinstance(sentences, str)
        if input_is_string:  # Cast an individual sentence to a list with length 1
            sentences = [sentences]

        self.transformer_model.to(device)
        self.pooling_model.to(device)

        all_embeddings = []
        length_sorted_idx = np.argsort([len(sen) for sen in sentences])
        sentences_sorted = [sentences[idx] for idx in length_sorted_idx]

        for start_index in trange(0, len(sentences), batch_size, desc="Batches",
                                  disable=not show_progress_bar):
            sentences_batch = sentences_sorted[start_index:start_index + batch_size]
            features = self.transformer_model.tokenize(sentences_batch)
            features = self._batch_to_device(features, device)

            with _torch("no_grad"):
                out_features_transformer = self.transformer_model.forward(features)
                token_embeddings = out_features_transformer["token_embeddings"]
                if concat_last_n_layers > 1:
                    _all_layer_embs = out_features_transformer["all_layer_embeddings"]
                    token_embeddings = _torch(
                        "cat", _all_layer_embs[-concat_last_n_layers:], dim=-1)
                if normalize_token_embs:
                    _norm_token_embeddings = _torch(
                        "norm", token_embeddings, sub="linalg", dim=2, keepdim=True)
                    token_embeddings = token_embeddings.div(_norm_token_embeddings)
                out_features_transformer.update({"token_embeddings": token_embeddings})
                out_features = self.pooling_model.forward(out_features_transformer)

                embeddings = out_features[output_value]

                if output_value == 'token_embeddings':
                    # Set token embeddings to 0 for padding tokens
                    input_mask = out_features['attention_mask']
                    input_mask_expanded = input_mask.unsqueeze(-1).expand(embeddings.size()).float()
                    embeddings = embeddings * input_mask_expanded

                embeddings = embeddings.detach()

                if convert_to_numpy:
                    embeddings = embeddings.cpu()

                all_embeddings.extend(embeddings)

        all_embeddings = [all_embeddings[idx] for idx in np.argsort(length_sorted_idx)]

        if convert_to_tensor:
            all_embeddings = _torch("stack", all_embeddings)
        elif convert_to_numpy:
            all_embeddings = np.asarray([emb.numpy() for emb in all_embeddings])

        if input_is_string:
            all_embeddings = all_embeddings[0]

        return all_embeddings

    def _load(self, **kwargs):

        if not _is_module_available("sentence_transformers"):
            raise ImportError(
                "Must install the extra [bert] by running `pip install mindmeld[bert]` "
                "to use the built in bert embedder.")

        pretrained_name_or_abspath = (
            kwargs.get("pretrained_name_or_abspath", None) or
            BertEmbedder.DEFAULT_BERT if self.model_name == "default" else self.model_name
        )
        bert_output_type = kwargs.get("bert_output_type", "mean")
        quantize_model = kwargs.get("quantize_model", False)

        model_hashid = self.get_hashid(pretrained_name_or_abspath=pretrained_name_or_abspath,
                                       bert_output_type=bert_output_type,
                                       quantize_model=quantize_model)
        model = BertEmbedder.CACHE_MODELS.get(model_hashid, None)

        if not model:

            info_msg = ""
            for name in [f"sentence-transformers/{pretrained_name_or_abspath}",
                         pretrained_name_or_abspath]:
                try:
                    model = (
                        self._get_sentence_transformers_encoder(name,
                                                                output_type=bert_output_type,
                                                                quantize=quantize_model,
                                                                return_components=True)
                    )
                    info_msg += f"Successfully initialized name/path `{name}` directly through " \
                                f"huggingface-transformers. "
                except OSError:
                    info_msg += f"Could not initialize name/path `{name}` directly through " \
                                f"huggingface-transformers. "

                if model:
                    break

            logger.info(info_msg)

            if not model:
                msg = f"Could not resolve the name/path `{pretrained_name_or_abspath}`. " \
                      f"Please check the model name and retry."
                raise Exception(msg)

            BertEmbedder.CACHE_MODELS.update({model_hashid: model})

        self.model_id = str(model_hashid)

        return model

    def _encode(self, phrases):
        """Encodes input text(s) into embeddings, one vector for each phrase

        Args:
            phrases (str, list[str]): textual inputs that are to be encoded using sentence \
                                        transformers' model


        Returns:
            (Union[List[Tensor], ndarray, Tensor]): By default, a numpy array is returned.
                If convert_to_tensor, a stacked tensor is returned. If convert_to_numpy, a numpy
                matrix is returned.
        """

        if not phrases:
            return []

        if not isinstance(phrases, (str, list)):
            raise TypeError(f"argument phrases must be of type str or list, not {type(phrases)}")

        show_progress_bar = (
            self._show_progress_bar and
            (len(phrases) if isinstance(phrases, list) else 1) > 1
        )

        # `False` for first call but might not for the subsequent calls
        _use_sbert_model = getattr(self, "_use_sbert_model", False)

        if not _use_sbert_model:
            try:
                # this snippet is to reduce dependency on sentence-transformers library
                #   note that currently, the dependency is not fully eliminated due to backwards
                #   compatability issues in huggingface-transformers between older (python 3.6)
                #   and newer (python >=3.7) versions which needs more conditions to be implemented
                #   in `_encode_local` and hence will be addressed in future work
                # TODO: eliminate depedency on sentence-transformers library
                results = self._encode_local(phrases,
                                             batch_size=self._batch_size,
                                             show_progress_bar=show_progress_bar,
                                             output_value=self._output_value,
                                             convert_to_numpy=self._convert_to_numpy,
                                             convert_to_tensor=self._convert_to_tensor,
                                             device=self.device,
                                             concat_last_n_layers=self._concat_last_n_layers,
                                             normalize_token_embs=self._normalize_token_embs)
                setattr(self, "_use_sbert_model", False)
            except TypeError as e:
                logger.error(e)
                if self._concat_last_n_layers != 1 or self._normalize_token_embs:
                    msg = f"{'concat_last_n_layers,' if self._concat_last_n_layers != 1 else ''} " \
                          f"{'normalize_token_embs' if self._normalize_token_embs else ''} " \
                          f"ignored as resorting to using encode methods from sentence-transformers"
                    logger.warning(msg)
                setattr(self, "_use_sbert_model", True)

        if getattr(self, "_use_sbert_model"):
            results = self.model.sbert_model.encode(phrases,
                                                    batch_size=self._batch_size,
                                                    show_progress_bar=show_progress_bar,
                                                    output_value=self._output_value,
                                                    convert_to_numpy=self._convert_to_numpy,
                                                    convert_to_tensor=self._convert_to_tensor,
                                                    device=self.device)

        return results


class GloveEmbedder(Embedder):
    """
    Encoder class for GloVe embeddings as described here: https://nlp.stanford.edu/projects/glove/
    """

    DEFAULT_EMBEDDING_DIM = 300

    def __init__(self, app_path, **kwargs):
        super().__init__(app_path, **kwargs)
        self.glove_tokenizer = Tokenizer()

    def tokenize(self, text):
        tokens = self.glove_tokenizer.tokenize(text, keep_special_chars=False)
        token_list = [t["entity"] for t in tokens]
        return token_list

    def _load(self, **kwargs):
        token_embedding_dimension = kwargs.get(
            "token_embedding_dimension", self.DEFAULT_EMBEDDING_DIM
        )
        token_pretrained_embedding_filepath = kwargs.get(
            "token_pretrained_embedding_filepath"
        )
        return WordSequenceEmbedding(
            0,
            token_embedding_dimension,
            token_pretrained_embedding_filepath,
            use_padding=False,
        )

    def _encode(self, text_list):
        token_list = [self.tokenize(text) for text in text_list]
        vector_list = [self.model.encode_sequence_of_tokens(tl) for tl in token_list]
        encoded_vecs = []
        for vl in vector_list:
            if len(vl) == 1:
                encoded_vecs.append(vl[0])
            else:
                encoded_vecs.append(np.average(vl, axis=0))
        return encoded_vecs

    def dump(self):
        """Dumps the cache to disk."""
        super().dump()
        self.model.save_embeddings()


if _is_module_available("sentence_transformers"):
    register_embedder("bert", BertEmbedder)

register_embedder("glove", GloveEmbedder)<|MERGE_RESOLUTION|>--- conflicted
+++ resolved
@@ -27,14 +27,11 @@
 from ._util import _is_module_available, _get_module_or_attr as _getattr
 from .helpers import register_embedder
 from .taggers.embeddings import WordSequenceEmbedding
-<<<<<<< HEAD
-from ..text_preparation.tokenizers import Tokenizer
-=======
+
 from .. import path
 from ..core import Bunch
 from ..resource_loader import Hasher
-from ..tokenizer import Tokenizer
->>>>>>> f0756bfd
+from ..text_preparation.tokenizers import Tokenizer
 
 logger = logging.getLogger(__name__)
 
