--- conflicted
+++ resolved
@@ -51,11 +51,6 @@
 from .._version import get_mm_version
 from ..text_preparation.text_preparation_pipeline import TextPreparationPipelineFactory
 
-<<<<<<< HEAD
-# for backwards compatability for sklearn models serialized and dumped in previous version
-
-=======
->>>>>>> 809c3611
 logger = logging.getLogger(__name__)
 
 
