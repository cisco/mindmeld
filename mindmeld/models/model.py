# -*- coding: utf-8 -*-
#
# Copyright (c) 2015 Cisco Systems, Inc. and others.  All rights reserved.
# Licensed under the Apache License, Version 2.0 (the "License");
# you may not use this file except in compliance with the License.
# You may obtain a copy of the License at
#     http://www.apache.org/licenses/LICENSE-2.0
# Unless required by applicable law or agreed to in writing, software
# distributed under the License is distributed on an "AS IS" BASIS,
# WITHOUT WARRANTIES OR CONDITIONS OF ANY KIND, either express or implied.
# See the License for the specific language governing permissions and
# limitations under the License.

"""This module contains base classes for models defined in the models subpackage."""
import copy
import json
import logging
import math
import os
import pickle
from abc import ABC, abstractmethod
from inspect import signature
from typing import Union

from sklearn.externals import joblib
from sklearn.model_selection import (
    GridSearchCV,
    GroupKFold,
    GroupShuffleSplit,
    KFold,
    ShuffleSplit,
    StratifiedKFold,
    StratifiedShuffleSplit,
)

<<<<<<< HEAD
from .._version import get_mm_version
from ..text_preparation.text_preparation_pipeline import TextPreparationPipelineFactory
=======
>>>>>>> 504283ac
from .helpers import (
    CHAR_NGRAM_FREQ_RSC,
    ENABLE_STEMMING,
    GAZETTEER_RSC,
    WORD_NGRAM_FREQ_RSC,
    QUERY_FREQ_RSC,
    SYS_TYPES_RSC,
    WORD_FREQ_RSC,
    SENTIMENT_ANALYZER,
    get_feature_extractor,
    get_label_encoder,
    ingest_dynamic_gazetteer,
)
from .._version import get_mm_version
from ..tokenizer import Tokenizer

# for backwards compatability for sklearn models serialized and dumped in previous version
from .labels import LabelEncoder, EntityLabelEncoder  # pylint: disable=unused-import

logger = logging.getLogger(__name__)


class ModelConfig:
    """A value object representing a model configuration.

    Attributes:
        model_type (str): The name of the model type. Will be used to find the
            model class to instantiate
        example_type (str): The type of the examples which will be passed into
            `fit()` and `predict()`. Used to select feature extractors
        label_type (str): The type of the labels which will be passed into
            `fit()` and returned by `predict()`. Used to select the label encoder
        model_settings (dict): Settings specific to the model type specified
        params (dict): Params to pass to the underlying classifier
        param_selection (dict): Configuration for param selection (using cross
            validation)
            {'type': 'shuffle',
            'n': 3,
            'k': 10,
            'n_jobs': 2,
            'scoring': '',
            'grid': {}
            }
        features (dict): The keys are the names of feature extractors and the
            values are either a kwargs dict which will be passed into the
            feature extractor function, or a callable which will be used as to
            extract features
        train_label_set (regex pattern): The regex pattern for finding training
            file names.
        test_label_set (regex pattern): The regex pattern for finding testing
            file names.
    """

    __slots__ = [
        "model_type",
        "example_type",
        "label_type",
        "features",
        "model_settings",
        "params",
        "param_selection",
        "train_label_set",
        "test_label_set",
    ]

    def __init__(
        self,
        model_type=None,
        example_type=None,
        label_type=None,
        features=None,
        model_settings=None,
        params=None,
        param_selection=None,
        train_label_set=None,
        test_label_set=None,
    ):
        for arg, val in {
            "model_type": model_type,
            "example_type": example_type,
            "label_type": label_type,
        }.items():
            if val is None:
                raise TypeError("__init__() missing required argument {!r}".format(arg))
        self.model_type = model_type
        self.example_type = example_type
        self.label_type = label_type
        self.features = features
        self.model_settings = model_settings
        self.params = params
        self.param_selection = param_selection
        self.train_label_set = train_label_set
        self.test_label_set = test_label_set

    def __repr__(self):
        args_str = ", ".join(
            "{}={!r}".format(key, getattr(self, key)) for key in self.__slots__
        )
        return "{}({})".format(self.__class__.__name__, args_str)

    def to_dict(self):
        """Converts the model config object into a dict

        Returns:
            dict: A dict version of the config
        """
        result = {}
        for attr in self.__slots__:
            result[attr] = getattr(self, attr)
        return result

    def to_json(self):
        """Converts the model config object to JSON

        Returns:
            str: JSON representation of the classifier
        """
        return json.dumps(self.to_dict(), sort_keys=True)

    def resolve_config(self, new_config):
        """This method resolves any config incompatibility issues by
        loading the latest settings from the app config to the current config

        Args:
            new_config (ModelConfig): The ModelConfig representing the app's latest config
        """
        new_settings = ["train_label_set", "test_label_set"]
        logger.warning(
            "Loading missing properties %s from app " "configuration file", new_settings
        )
        for setting in new_settings:
            setattr(self, setting, getattr(new_config, setting))

    def get_ngram_lengths_and_thresholds(self, rname):
        """
        Returns the n-gram lengths and thresholds to extract to optimize resource collection

        Args:
            rname (string): Name of the resource

        Returns:
            (tuple): tuple containing:

                * lengths (list of int): list of n-gram lengths to be extracted
                * thresholds (list of int): thresholds to be applied to corresponding n-gram lengths
        """
        lengths = thresholds = None
        # if it's not the n-gram feature, we don't need length and threshold information
        if rname == CHAR_NGRAM_FREQ_RSC:
            feature_name = "char-ngrams"
        elif rname == WORD_NGRAM_FREQ_RSC:
            feature_name = "bag-of-words"
        else:
            return lengths, thresholds

        # feature name varies based on whether it's for a classifier or tagger
        if self.model_type == "text":
            if feature_name in self.features:
                lengths = self.features[feature_name]["lengths"]
                thresholds = self.features[feature_name].get(
                    "thresholds", [1] * len(lengths)
                )
        elif self.model_type == "tagger":
            feature_name = feature_name + "-seq"
            if feature_name in self.features:
                lengths = self.features[feature_name][
                    "ngram_lengths_to_start_positions"
                ].keys()
                thresholds = self.features[feature_name].get(
                    "thresholds", [1] * len(lengths)
                )

        return lengths, thresholds

    def required_resources(self):
        """Returns the resources this model requires

        Returns:
            set: set of required resources for this model
        """
        # get list of resources required by feature extractors
        required_resources = set()
        for name in self.features:
            feature = get_feature_extractor(self.example_type, name)
            required_resources.update(feature.__dict__.get("requirements", []))
        return required_resources


class AbstractModel(ABC):
    """
    A minimalistic abstract class upon which all models are based.
    """

    def __init__(self, config: ModelConfig):
        self.config = config
        self.mindmeld_version = get_mm_version()
        self._resources = {}

        self._validate_model_configs()

    @abstractmethod
    def initialize_resources(self, resource_loader, examples=None, labels=None):
        raise NotImplementedError

    @abstractmethod
    def fit(self, examples, labels, params=None):
        raise NotImplementedError

    @abstractmethod
    def predict(self, examples, dynamic_resource=None):
        raise NotImplementedError

    @abstractmethod
    def predict_proba(self, examples):
        raise NotImplementedError

    @abstractmethod
    def evaluate(self, examples, labels):
        raise NotImplementedError

    @classmethod
    @abstractmethod
    def load(cls, path):
        raise NotImplementedError

    @classmethod
    def load_model_config(cls, path):
        """
        Dumps the model's configs. Raises a FileNotFoundError if no configs file is found.
        For backwards compatability wherein TextModel was serialized and dumped, the textModel file
        is loaded using joblib and then the config is obtained from its public variables.

        Args:
            path (str): The path where the model is dumped
        """

        try:
            model_configs_save_path = cls._get_model_config_save_path(path)
            model_config = pickle.load(open(model_configs_save_path, "rb"))
        except FileNotFoundError as e:  # backwards compatability for sklearn-based model classes
            metadata = joblib.load(path)
            # metadata here can be a serialized model (eg. TextModel) or a dict (eg. TaggerModel)
            if isinstance(metadata, dict):
                # compatability with previously dumped EntityRecognizers and RoleClassifiers
                try:
                    # sklearn TaggerModel used by EntityRecognizer
                    model_config = metadata["model_config"]
                except KeyError:
                    try:
                        # sklearn TextModel used by RoleClassifier (w/ a non-NoneType "model")
                        model_config = metadata["model"].config
                    except AttributeError:
                        # sklearn TextModel used by RoleClassifier (w/ a NoneType "model")
                        #   in latest version, nothing gets dumped at the dump
                        #       path: 'path/to/dump/<entity_name>-role.pkl' if the self._model in
                        #       RoleClassifier is None because of a check in Classifier.dump()
                        #   in previous version, a dictionary '{'model': None, 'roles': set()}'
                        #       is dumped at the path: 'path/to/dump/<entity_name>-role.pkl'
                        #       although the self._model in RoleClassifier is None
                        msg = f"Model config data cold not be identified from existing dump at " \
                              f"path: {path}. Assuming that the dumped model is NoneType and " \
                              f"belongs to a role classifier"
                        raise FileNotFoundError(msg) from e
            else:
                # compatability with previously dumped DomainClassifiers and IntentClassifiers
                #   in this case, metadata = model which was serialized and dumped
                model_config = metadata.config

        return model_config

    def dump(self, path) -> None:
        """
        Dumps the model's configs and calls the child model's dump method

        Args:
            path (str): The path to dump the model to
        """

        # every subclass of ABCModel has one .pkl dump file that contains a
        #   dictionary with at least the key 'model_config' whose value is a model configs dict
        #   this pickle file is sought in `load_model_config()` method
        self._dump_model_config(path)

        # call this subclass-implemeneted method to allow models to dump in their own style
        # (eg. serialized dump for sklearn-based models, .bin files for pytorch-based models, etc.)
        self._dump(path)

    def _dump_model_config(self, path) -> None:
        """
        Dumps the model's configs
        """

        model_configs_save_path = self._get_model_config_save_path(path)
        pickle.dump(self.config, open(model_configs_save_path, "wb"))

    @abstractmethod
    def _dump(self, path) -> None:
        """
        Dumps the model and calls the underlying algo to dump its state.

        Args:
            path (str): The path to dump the model to
        """
        pass

    def view_extracted_features(self, example, dynamic_resource=None):
        # Not implemeneted for deep neural models
        raise NotImplementedError

    def register_resources(self, **kwargs):  # pylint: disable=no-self-use
        # Resources for feature extractors are not required for deep neural models
        del kwargs
        pass

    def get_resource(self, name):
        return self._resources.get(name)

    @staticmethod
    def _get_model_config_save_path(path):
        head, ext = os.path.splitext(path)
        model_config_save_path = head + ".config" + ext
        os.makedirs(os.path.dirname(model_config_save_path), exist_ok=True)
        return model_config_save_path

    def _validate_model_configs(self):
        pass


class Model(AbstractModel):
    """An abstract class upon which all models are based.

    Attributes:
        config (ModelConfig): The configuration for the model
    """

    # model scoring type
    LIKELIHOOD_SCORING = "log_loss"

    def __init__(self, config):
        super().__init__(config)
        self._label_encoder = get_label_encoder(self.config)
        self._current_params = None
        self._clf = None
        self.cv_loss_ = None

    def _fit(self, examples, labels, params=None):
        raise NotImplementedError

    def _get_model_constructor(self):
        raise NotImplementedError

    @property
    def text_preparation_pipeline(self):

        text_preparation_pipeline = self._resources.get("text_preparation_pipeline")

        if not text_preparation_pipeline:
            logger.error(
                "The text_preparation_pipeline resource has not been registered "
                "to the model. Using default text_preparation_pipeline."
            )
            return TextPreparationPipelineFactory.create_default_text_preparation_pipeline()

        return text_preparation_pipeline

    def _fit_cv(self, examples, labels, groups=None, selection_settings=None):
        """Called by the fit method when cross validation parameters are passed in. Runs cross
        validation and returns the best estimator and parameters.

        Args:
            examples (list): A list of examples. Should be in the format expected by the \
                             underlying estimator.
            labels (list): The target output values.
            groups (None, optional): Same length as examples and labels. Used to group \
                                     examples when splitting the dataset into train/test
            selection_settings (dict, optional): A dictionary containing the cross \
                                                 validation selection settings.

        """
        selection_settings = selection_settings or self.config.param_selection
        cv_iterator = self._get_cv_iterator(selection_settings)

        if selection_settings is None:
            return self._fit(examples, labels, self.config.params), self.config.params

        cv_type = selection_settings["type"]
        num_splits = cv_iterator.get_n_splits(examples, labels, groups)
        logger.info(
            "Selecting hyperparameters using %s cross-validation with %s split%s",
            cv_type,
            num_splits,
            "" if num_splits == 1 else "s",
        )

        scoring = self._get_cv_scorer(selection_settings)
        n_jobs = selection_settings.get("n_jobs", -1)

        param_grid = self._convert_params(selection_settings["grid"], labels)
        model_class = self._get_model_constructor()
        estimator, param_grid = self._get_cv_estimator_and_params(
            model_class, param_grid
        )
        # set GridSearchCV's return_train_score attribute to False improves cross-validation
        # runtime perf as it doesn't have to compute training scores and which we don't consume
        grid_cv = GridSearchCV(
            estimator=estimator,
            scoring=scoring,
            param_grid=param_grid,
            cv=cv_iterator,
            n_jobs=n_jobs,
            return_train_score=False,
        )
        model = grid_cv.fit(examples, labels, groups)

        for idx, params in enumerate(model.cv_results_["params"]):
            logger.debug("Candidate parameters: %s", params)
            std_err = (
                2.0
                * model.cv_results_["std_test_score"][idx]
                / math.sqrt(model.n_splits_)
            )
            if scoring == Model.LIKELIHOOD_SCORING:
                msg = "Candidate average log likelihood: {:.4} ± {:.4}"
            else:
                msg = "Candidate average accuracy: {:.2%} ± {:.2%}"
            # pylint: disable=logging-format-interpolation
            logger.debug(msg.format(model.cv_results_["mean_test_score"][idx], std_err))

        if scoring == Model.LIKELIHOOD_SCORING:
            msg = "Best log likelihood: {:.4}, params: {}"
            self.cv_loss_ = -model.best_score_
        else:
            msg = "Best accuracy: {:.2%}, params: {}"
            self.cv_loss_ = 1 - model.best_score_

        best_params = self._process_cv_best_params(model.best_params_)
        # pylint: disable=logging-format-interpolation
        logger.info(msg.format(model.best_score_, best_params))

        return model.best_estimator_, model.best_params_

    def _get_cv_scorer(self, selection_settings):
        """
        Returns the scorer to use based on the selection settings and classifier type.
        """
        raise NotImplementedError

    @staticmethod
    def _clean_params(model_class, params):
        """
        Make sure that the params to be passed into model construction meet the model's expected
        params
        """
        expected_params = signature(model_class).parameters.keys()
        if len(expected_params) == 1 and "parameters" in expected_params:
            # if there is only one key, this is our custom TaggerModel which is supposed to be a
            # pass-through and pass everything to the actual sklearn model
            return params
        result = copy.deepcopy(params)
        for param in params:
            if param not in expected_params:
                msg = (
                    "Unexpected param `{param}`, dropping it from model config.".format(
                        param=param
                    )
                )
                logger.warning(msg)
                result.pop(param)
        return result

    def _get_cv_estimator_and_params(self, model_class, param_grid):
        param_grid = self._clean_params(model_class, param_grid)
        if "warm_start" in signature(model_class).parameters.keys():
            # Warm start helps speed up cross-validation for some models such as random forest
            return model_class(warm_start=True), param_grid
        else:
            return model_class(), param_grid

    @staticmethod
    def _process_cv_best_params(best_params):
        return best_params

    def select_params(self, examples, labels, selection_settings=None):
        """Selects the best set of hyper-parameters for a given set of examples and true labels
            through cross-validation

        Args:
            examples: A list of example queries
            labels: A list of labels associated with the queries
            selection_settings: A dictionary of parameter lists to select from

        Returns:
            dict: A dictionary of optimized parameters to use
        """
        raise NotImplementedError

    def _convert_params(self, param_grid, y, is_grid=True):
        """Convert the params from the style given by the config to the style
        passed in to the actual classifier.

        Args:
            param_grid (dict): lists of classifier parameter values, keyed by \
                parameter name
            y (list): A list of labels
            is_grid (bool, optional): Indicates whether param_grid is actually a grid \
                or a params dict.
        """
        raise NotImplementedError

    def _get_effective_config(self):
        """Create a model config object for the current effective config (after \
        param selection)

        Returns:
            ModelConfig
        """
        config_dict = self.config.to_dict()
        config_dict.pop("param_selection")
        config_dict["params"] = self._current_params
        return ModelConfig(**config_dict)

    def register_resources(self, **kwargs):
        """Registers resources which are accessible to feature extractors

        Args:
            **kwargs: dictionary of resources to register
        """
        self._resources.update(kwargs)

    def get_feature_matrix(self, examples, y=None, fit=False):
        raise NotImplementedError

    def _extract_features(self, example, dynamic_resource=None, text_preparation_pipeline=None):
        """Gets all features from an example.

        Args:
            example: An example object.
            dynamic_resource (dict, optional): A dynamic resource to aid NLP inference
            text_preparation_pipeline (TextPreparationPipeline): MindMeld text processing object

        Returns:
            (dict of str: number): A dict of feature names to their values.
        """
        example_type = self.config.example_type
        feat_set = {}
        workspace_resource = ingest_dynamic_gazetteer(
            self._resources, dynamic_resource, text_preparation_pipeline
        )
        workspace_features = copy.deepcopy(self.config.features)
        enable_stemming = workspace_features.pop(ENABLE_STEMMING, False)

        for name, kwargs in workspace_features.items():
            if callable(kwargs):
                # a feature extractor function was passed in directly
                feat_extractor = kwargs
            else:
                kwargs[ENABLE_STEMMING] = enable_stemming
                feat_extractor = get_feature_extractor(example_type, name)(**kwargs)
            feat_set.update(feat_extractor(example, workspace_resource))
        return feat_set

    def _get_cv_iterator(self, settings):
        if not settings:
            return None
        cv_type = settings["type"]
        try:
            cv_iterator = {
                "k-fold": self._k_fold_iterator,
                "shuffle": self._shuffle_iterator,
                "group-k-fold": self._groups_k_fold_iterator,
                "group-shuffle": self._groups_shuffle_iterator,
                "stratified-k-fold": self._stratified_k_fold_iterator,
                "stratified-shuffle": self._stratified_shuffle_iterator,
            }.get(cv_type)(settings)
        except KeyError as e:
            raise ValueError("Unknown param selection type: {!r}".format(cv_type)) from e

        return cv_iterator

    @staticmethod
    def _k_fold_iterator(settings):
        k = settings["k"]
        return KFold(n_splits=k)

    @staticmethod
    def _shuffle_iterator(settings):
        k = settings["k"]
        n = settings.get("n", k)
        test_size = 1.0 / k
        return ShuffleSplit(n_splits=n, test_size=test_size)

    @staticmethod
    def _groups_k_fold_iterator(settings):
        k = settings["k"]
        return GroupKFold(n_splits=k)

    @staticmethod
    def _groups_shuffle_iterator(settings):
        k = settings["k"]
        n = settings.get("n", k)
        test_size = 1.0 / k
        return GroupShuffleSplit(n_splits=n, test_size=test_size)

    @staticmethod
    def _stratified_k_fold_iterator(settings):
        k = settings["k"]
        return StratifiedKFold(n_splits=k)

    @staticmethod
    def _stratified_shuffle_iterator(settings):
        k = settings["k"]
        n = settings.get("n", k)
        test_size = 1.0 / k
        return StratifiedShuffleSplit(n_splits=n, test_size=test_size)

    def requires_resource(self, resource):
        example_type = self.config.example_type
        for name, kwargs in self.config.features.items():
            if callable(kwargs):
                # a feature extractor function was passed in directly
                feature_extractor = kwargs
            else:
                feature_extractor = get_feature_extractor(example_type, name)
            if (
                "requirements" in feature_extractor.__dict__
                and resource in feature_extractor.requirements
            ):
                return True
        return False

    def initialize_resources(self, resource_loader, examples=None, labels=None):
        """Load the required resources for feature extractors. Each feature extractor uses \
        @requires decorator to declare required resources. Based on feature list in model config \
        a list of required resources are compiled, and the passed in resource loader is then used \
        to load the resources accordingly.

        Args:
            resource_loader (ResourceLoader): application resource loader object
            examples (list): Optional. A list of examples.
            labels (list): Optional. A parallel list to examples. The gold labels \
                           for each example.
        """
        # get list of resources required by feature extractors
        required_resources = self.config.required_resources()
        enable_stemming = ENABLE_STEMMING in required_resources
        resource_builders = {}
        for rname in required_resources:
            if rname in self._resources:
                continue
            if rname == GAZETTEER_RSC:
                self._resources[rname] = resource_loader.get_gazetteers()
            elif rname == SENTIMENT_ANALYZER:
                self._resources[rname] = resource_loader.get_sentiment_analyzer()
            elif rname == SYS_TYPES_RSC:
                self._resources[rname] = resource_loader.get_sys_entity_types(labels)
            elif rname == WORD_FREQ_RSC:
                resource_builders[rname] = resource_loader.WordFreqBuilder()
            elif rname == CHAR_NGRAM_FREQ_RSC:
                l, t = self.config.get_ngram_lengths_and_thresholds(rname)
                resource_builders[rname] = resource_loader.CharNgramFreqBuilder(l, t)
            elif rname == WORD_NGRAM_FREQ_RSC:
                l, t = self.config.get_ngram_lengths_and_thresholds(rname)
                resource_builders[rname] = \
                    resource_loader.WordNgramFreqBuilder(l, t, enable_stemming)
            elif rname == QUERY_FREQ_RSC:
                resource_builders[rname] = resource_loader.QueryFreqBuilder(enable_stemming)

        if resource_builders:
            for query in examples:
                for rname, builder in resource_builders.items():
                    builder.add(query)
            for rname, builder in resource_builders.items():
                self._resources[rname] = builder.get_resource()

        # Always initialize the global resource for tokenization, which is not a
        # feature-specific resource
        self._resources[
            "text_preparation_pipeline"
        ] = resource_loader.get_text_preparation_pipeline()

    def _validate_model_configs(self) -> Union[TypeError, ValueError]:

        for arg, val in {"features": self.config.features, }.items():
            if val is None:
                raise TypeError("__init__() missing required argument {!r}".format(arg))

        if self.config.params is None and (
            self.config.param_selection is None or self.config.param_selection.get("grid") is None
        ):
            raise ValueError(
                "__init__() One of 'params' and 'param_selection' is required"
            )


class PytorchModel(AbstractModel):

    def __init__(self, config):  # pylint: disable=useless-super-delegation
        super().__init__(config)

    def initialize_resources(self, resource_loader, examples=None, labels=None):
        raise NotImplementedError

    def fit(self, examples, labels, params=None):
        raise NotImplementedError

    def predict(self, examples, dynamic_resource=None):
        raise NotImplementedError

    def predict_proba(self, examples):
        raise NotImplementedError

    def evaluate(self, examples, labels):
        raise NotImplementedError

    @classmethod
    def load(cls, path):
        raise NotImplementedError

    def _dump(self, path):
        raise NotImplementedError<|MERGE_RESOLUTION|>--- conflicted
+++ resolved
@@ -33,11 +33,6 @@
     StratifiedShuffleSplit,
 )
 
-<<<<<<< HEAD
-from .._version import get_mm_version
-from ..text_preparation.text_preparation_pipeline import TextPreparationPipelineFactory
-=======
->>>>>>> 504283ac
 from .helpers import (
     CHAR_NGRAM_FREQ_RSC,
     ENABLE_STEMMING,
@@ -52,7 +47,7 @@
     ingest_dynamic_gazetteer,
 )
 from .._version import get_mm_version
-from ..tokenizer import Tokenizer
+from ..text_preparation.text_preparation_pipeline import TextPreparationPipelineFactory
 
 # for backwards compatability for sklearn models serialized and dumped in previous version
 from .labels import LabelEncoder, EntityLabelEncoder  # pylint: disable=unused-import
