# -*- coding: utf-8 -*-
#
# Copyright (c) 2015 Cisco Systems, Inc. and others.  All rights reserved.
# Licensed under the Apache License, Version 2.0 (the "License");
# you may not use this file except in compliance with the License.
# You may obtain a copy of the License at
#     http://www.apache.org/licenses/LICENSE-2.0
# Unless required by applicable law or agreed to in writing, software
# distributed under the License is distributed on an "AS IS" BASIS,
# WITHOUT WARRANTIES OR CONDITIONS OF ANY KIND, either express or implied.
# See the License for the specific language governing permissions and
# limitations under the License.

"""This module contains base classes for models defined in the models subpackage."""
import copy
import json
import logging
import math
from collections import namedtuple
from inspect import signature

import numpy as np
from sklearn.metrics import accuracy_score, confusion_matrix, f1_score
from sklearn.metrics import precision_recall_fscore_support as score
from sklearn.model_selection import (
    GridSearchCV,
    GroupKFold,
    GroupShuffleSplit,
    KFold,
    ShuffleSplit,
    StratifiedKFold,
    StratifiedShuffleSplit,
)

from .._version import get_mm_version
from ..tokenizer import Tokenizer
from .helpers import (
    CHAR_NGRAM_FREQ_RSC,
    ENABLE_STEMMING,
    ENTITIES_LABEL_TYPE,
    WORD_NGRAM_FREQ_RSC,
    entity_seqs_equal,
    get_feature_extractor,
    get_label_encoder,
    ingest_dynamic_gazetteer,
    register_label,
)
from ..system_entity_recognizer import SystemEntityRecognizer
from .taggers.taggers import (
    BoundaryCounts,
    get_boundary_counts,
    get_entities_from_tags,
    get_tags_from_entities,
)

logger = logging.getLogger(__name__)

# model scoring type
LIKELIHOOD_SCORING = "log_loss"

_NEG_INF = -1e10


class ModelConfig:
    """A value object representing a model configuration.

    Attributes:
        model_type (str): The name of the model type. Will be used to find the
            model class to instantiate
        example_type (str): The type of the examples which will be passed into
            `fit()` and `predict()`. Used to select feature extractors
        label_type (str): The type of the labels which will be passed into
            `fit()` and returned by `predict()`. Used to select the label encoder
        model_settings (dict): Settings specific to the model type specified
        params (dict): Params to pass to the underlying classifier
        param_selection (dict): Configuration for param selection (using cross
            validation)
            {'type': 'shuffle',
            'n': 3,
            'k': 10,
            'n_jobs': 2,
            'scoring': '',
            'grid': {}
            }
        features (dict): The keys are the names of feature extractors and the
            values are either a kwargs dict which will be passed into the
            feature extractor function, or a callable which will be used as to
            extract features
        train_label_set (regex pattern): The regex pattern for finding training
            file names.
        test_label_set (regex pattern): The regex pattern for finding testing
            file names.
    """

    __slots__ = [
        "model_type",
        "example_type",
        "label_type",
        "features",
        "model_settings",
        "params",
        "param_selection",
        "train_label_set",
        "test_label_set",
    ]

    def __init__(
        self,
        model_type=None,
        example_type=None,
        label_type=None,
        features=None,
        model_settings=None,
        params=None,
        param_selection=None,
        train_label_set=None,
        test_label_set=None,
    ):
        for arg, val in {
            "model_type": model_type,
            "example_type": example_type,
            "label_type": label_type,
            "features": features,
        }.items():
            if val is None:
                raise TypeError("__init__() missing required argument {!r}".format(arg))
        if params is None and (
            param_selection is None or param_selection.get("grid") is None
        ):
            raise ValueError(
                "__init__() One of 'params' and 'param_selection' is required"
            )
        self.model_type = model_type
        self.example_type = example_type
        self.label_type = label_type
        self.features = features
        self.model_settings = model_settings
        self.params = params
        self.param_selection = param_selection
        self.train_label_set = train_label_set
        self.test_label_set = test_label_set

    def to_dict(self):
        """Converts the model config object into a dict

        Returns:
            dict: A dict version of the config
        """
        result = {}
        for attr in self.__slots__:
            result[attr] = getattr(self, attr)
        return result

    def __repr__(self):
        args_str = ", ".join(
            "{}={!r}".format(key, getattr(self, key)) for key in self.__slots__
        )
        return "{}({})".format(self.__class__.__name__, args_str)

    def to_json(self):
        """Converts the model config object to JSON

        Returns:
            str: JSON representation of the classifier
        """
        return json.dumps(self.to_dict(), sort_keys=True)

    def resolve_config(self, new_config):
        """This method resolves any config incompatibility issues by
        loading the latest settings from the app config to the current config

        Args:
            new_config (ModelConfig): The ModelConfig representing the app's latest config
        """
        new_settings = ["train_label_set", "test_label_set"]
        logger.warning(
            "Loading missing properties %s from app " "configuration file", new_settings
        )
        for setting in new_settings:
            setattr(self, setting, getattr(new_config, setting))

    def get_ngram_lengths_and_thresholds(self, rname):
        """
        Returns the n-gram lengths and thresholds to extract to optimize resource collection

        Args:
            rname (string): Name of the resource

        Returns:
            (tuple): tuple containing:

                * lengths (list of int): list of n-gram lengths to be extracted
                * thresholds (list of int): thresholds to be applied to corresponding n-gram lengths
        """
        lengths = thresholds = None
        # if it's not the n-gram feature, we don't need length and threshold information
        if rname == CHAR_NGRAM_FREQ_RSC:
            feature_name = "char-ngrams"
        elif rname == WORD_NGRAM_FREQ_RSC:
            feature_name = "bag-of-words"
        else:
            return lengths, thresholds

        # feature name varies based on whether it's for a classifier or tagger
        if self.model_type == "text":
            if feature_name in self.features:
                lengths = self.features[feature_name]["lengths"]
                thresholds = self.features[feature_name].get(
                    "thresholds", [0] * len(lengths)
                )
        elif self.model_type == "tagger":
            feature_name = feature_name + "-seq"
            if feature_name in self.features:
                lengths = self.features[feature_name][
                    "ngram_lengths_to_start_positions"
                ].keys()
                thresholds = self.features[feature_name].get(
                    "thresholds", [0] * len(lengths)
                )

        return lengths, thresholds

    def required_resources(self):
        """Returns the resources this model requires

        Returns:
            set: set of required resources for this model
        """
        # get list of resources required by feature extractors
        required_resources = set()
        for name in self.features:
            feature = get_feature_extractor(self.example_type, name)
            required_resources.update(feature.__dict__.get("requirements", []))
        return required_resources


class EvaluatedExample(
    namedtuple(
        "EvaluatedExample", ["example", "expected", "predicted", "probas", "label_type"]
    )
):
    """Represents the evaluation of a single example

    Attributes:
        example: The example being evaluated
        expected: The expected label for the example
        predicted: The predicted label for the example
        proba (dict): Maps labels to their predicted probabilities
        label_type (str): One of CLASS_LABEL_TYPE or ENTITIES_LABEL_TYPE
    """

    @property
    def is_correct(self):
        # For entities compare just the type, span and text for each entity.
        if self.label_type == ENTITIES_LABEL_TYPE:
            return entity_seqs_equal(self.expected, self.predicted)
        # For other label_types compare the full objects
        else:
            return self.expected == self.predicted


class RawResults:
    """Represents the raw results of a set of evaluated examples. Useful for generating
    stats and graphs.

    Attributes:
        predicted (list): A list of predictions. For sequences this is a list of lists, and for
                          standard classifieris this is a 1d array. All classes are in their numeric
                          representations for ease of use with evaluation libraries and graphing.
        expected (list): Same as predicted but contains the true or gold values.
        text_labels (list): A list of all the text label values, the index of the text label in
                             this array is the numeric label
        predicted_flat (list): (Optional): For sequence models this is a flattened list of all
                                predicted tags (1d array)
        expected_flat (list): (Optional): For sequence models this is a flattened list of all gold
                              tags
    """

    def __init__(
        self, predicted, expected, text_labels, predicted_flat=None, expected_flat=None
    ):
        self.predicted = predicted
        self.expected = expected
        self.text_labels = text_labels
        self.predicted_flat = predicted_flat
        self.expected_flat = expected_flat


class ModelEvaluation(namedtuple("ModelEvaluation", ["config", "results"])):
    """Represents the evaluation of a model at a specific configuration
    using a collection of examples and labels.

    Attributes:
        config (ModelConfig): The model config used during evaluation.
        results (list of EvaluatedExample): A list of the evaluated examples.
    """

    def __init__(self, config, results):
        del results
        self.label_encoder = get_label_encoder(config)

    def get_accuracy(self):
        """The accuracy represents the share of examples whose predicted labels
        exactly matched their expected labels.

        Returns:
            float: The accuracy of the model.
        """
        num_examples = len(self.results)
        num_correct = len([e for e in self.results if e.is_correct])
        return float(num_correct) / float(num_examples)

    def __repr__(self):
        num_examples = len(self.results)
        num_correct = len(list(self.correct_results()))
        accuracy = self.get_accuracy()
        msg = "<{} score: {:.2%}, {} of {} example{} correct>"
        return msg.format(
            self.__class__.__name__,
            accuracy,
            num_correct,
            num_examples,
            "" if num_examples == 1 else "s",
        )

    def correct_results(self):
        """
        Returns:
            iterable: Collection of the examples which were correct
        """
        for result in self.results:
            if result.is_correct:
                yield result

    def incorrect_results(self):
        """
        Returns:
            iterable: Collection of the examples which were incorrect
        """
        for result in self.results:
            if not result.is_correct:
                yield result

    def get_stats(self):
        """
        Returns a structured stats object for evaluation.

        Returns:
            dict: Structured dict containing evaluation statistics. Contains precision, \
                  recall, f scores, support, etc.
        """
        raise NotImplementedError

    def print_stats(self):
        """
        Prints a useful stats table for evaluation.

        Returns:
            dict: Structured dict containing evaluation statistics. Contains precision, \
                  recall, f scores, support, etc.
        """
        raise NotImplementedError

    def raw_results(self):
        """
        Exposes raw vectors of expected and predicted for data scientists to use for any additional
        evaluation metrics or to generate graphs of their choice.

        Returns:
            (tuple): tuple containing:

                * NamedTuple: RawResults named tuple containing
                * expected: vector of predicted classes (numeric value)
                * predicted: vector of gold classes (numeric value)
                * text_labels: a list of all the text label values, the index of the text label in
                * this array is the numeric label
        """
        raise NotImplementedError

    @staticmethod
    def _update_raw_result(label, text_labels, vec):
        """
        Helper method for updating the text to numeric label vectors

        Returns:
            (tuple): tuple containing:

                * text_labels: The updated text_labels array
                * vec: The updated label vector with the given label appended
        """
        if label not in text_labels:
            text_labels.append(label)
        vec.append(text_labels.index(label))
        return text_labels, vec

    def _get_common_stats(self, raw_expected, raw_predicted, text_labels):
        """
        Prints a useful stats table and returns a structured stats object for evaluation.

        Returns:
            dict: Structured dict containing evaluation statistics. Contains precision, \
                  recall, f scores, support, etc.
        """
        labels = range(len(text_labels))

        confusion_stats = self._get_confusion_matrix_and_counts(
            y_true=raw_expected, y_pred=raw_predicted
        )
        stats_overall = self._get_overall_stats(
            y_true=raw_expected, y_pred=raw_predicted, labels=labels
        )
        counts_overall = confusion_stats["counts_overall"]
        stats_overall["tp"] = counts_overall.tp
        stats_overall["tn"] = counts_overall.tn
        stats_overall["fp"] = counts_overall.fp
        stats_overall["fn"] = counts_overall.fn

        class_stats = self._get_class_stats(
            y_true=raw_expected, y_pred=raw_predicted, labels=labels
        )
        counts_by_class = confusion_stats["counts_by_class"]

        class_stats["tp"] = counts_by_class.tp
        class_stats["tn"] = counts_by_class.tn
        class_stats["fp"] = counts_by_class.fp
        class_stats["fn"] = counts_by_class.fn

        return {
            "stats_overall": stats_overall,
            "class_labels": text_labels,
            "class_stats": class_stats,
            "confusion_matrix": confusion_stats["confusion_matrix"],
        }

    @staticmethod
    def _get_class_stats(y_true, y_pred, labels):
        """
        Method for getting some basic statistics by class.

        Returns:
            dict: A structured dictionary containing precision, recall, f_beta, and support \
                  vectors (1 x number of classes)
        """
        precision, recall, f_beta, support = score(
            y_true=y_true, y_pred=y_pred, labels=labels
        )

        stats = {
            "precision": precision,
            "recall": recall,
            "f_beta": f_beta,
            "support": support,
        }
        return stats

    @staticmethod
    def _get_overall_stats(y_true, y_pred, labels):
        """
        Method for getting some overall statistics.

        Returns:
            dict: A structured dictionary containing scalar values for f1 scores and overall \
                  accuracy.
        """
        f1_weighted = f1_score(
            y_true=y_true, y_pred=y_pred, labels=labels, average="weighted"
        )
        f1_macro = f1_score(
            y_true=y_true, y_pred=y_pred, labels=labels, average="macro"
        )
        f1_micro = f1_score(
            y_true=y_true, y_pred=y_pred, labels=labels, average="micro"
        )
        accuracy = accuracy_score(y_true=y_true, y_pred=y_pred)

        stats_overall = {
            "f1_weighted": f1_weighted,
            "f1_macro": f1_macro,
            "f1_micro": f1_micro,
            "accuracy": accuracy,
        }
        return stats_overall

    @staticmethod
    def _get_confusion_matrix_and_counts(y_true, y_pred):
        """
        Generates the confusion matrix where each element Cij is the number of observations known to
        be in group i predicted to be in group j

        Returns:
            dict: Contains 2d array of the confusion matrix, and an array of tp, tn, fp, fn values
        """
        confusion_mat = confusion_matrix(y_true=y_true, y_pred=y_pred)
        tp_arr, tn_arr, fp_arr, fn_arr = [], [], [], []

        num_classes = len(confusion_mat)
        for class_index in range(num_classes):
            # tp is C_classindex, classindex
            tp = confusion_mat[class_index][class_index]
            tp_arr.append(tp)

            # tn is the sum of Cij where i or j are not class_index
            mask = np.ones((num_classes, num_classes))
            mask[:, class_index] = 0
            mask[class_index, :] = 0
            tn = np.sum(mask * confusion_mat)
            tn_arr.append(tn)

            # fp is the sum of Cij where j is class_index but i is not
            mask = np.zeros((num_classes, num_classes))
            mask[:, class_index] = 1
            mask[class_index, class_index] = 0
            fp = np.sum(mask * confusion_mat)
            fp_arr.append(fp)

            # fn is the sum of Cij where i is class_index but j is not
            mask = np.zeros((num_classes, num_classes))
            mask[class_index, :] = 1
            mask[class_index, class_index] = 0
            fn = np.sum(mask * confusion_mat)
            fn_arr.append(fn)

        Counts = namedtuple("Counts", ["tp", "tn", "fp", "fn"])
        return {
            "confusion_matrix": confusion_mat,
            "counts_by_class": Counts(tp_arr, tn_arr, fp_arr, fn_arr),
            "counts_overall": Counts(
                sum(tp_arr), sum(tn_arr), sum(fp_arr), sum(fn_arr)
            ),
        }

    def _print_class_stats_table(self, stats, text_labels, title="Statistics by class"):
        """
        Helper for printing a human readable table for class statistics

        Returns:
            None
        """
        title_format = "{:>20}" + "{:>12}" * (len(stats))
        common_stats = [
            "f_beta",
            "precision",
            "recall",
            "support",
            "tp",
            "tn",
            "fp",
            "fn",
        ]
        stat_row_format = (
            "{:>20}"
            + "{:>12.3f}" * 3
            + "{:>12.0f}" * 5
            + "{:>12.3f}" * (len(stats) - len(common_stats))
        )
        table_titles = common_stats + [
            stat for stat in stats.keys() if stat not in common_stats
        ]
        print(title + ": \n")
        print(title_format.format("class", *table_titles))
        for label_index, label in enumerate(text_labels):
            row = []
            for stat in table_titles:
                row.append(stats[stat][label_index])
            print(stat_row_format.format(self._truncate_label(label, 18), *row))
        print("\n\n")

    def _print_class_matrix(self, matrix, text_labels):
        """
        Helper for printing a human readable class by class table for displaying
        a confusion matrix

        Returns:
            None
        """
        # Doesn't print if there isn't enough space to display the full matrix.
        if len(text_labels) > 10:
            print(
                "Not printing confusion matrix since it is too large. The full matrix is still"
                " included in the dictionary returned from get_stats()."
            )
            return
        labels = range(len(text_labels))
        title_format = "{:>15}" * (len(labels) + 1)
        stat_row_format = "{:>15}" * (len(labels) + 1)
        table_titles = [
            self._truncate_label(text_labels[label], 10) for label in labels
        ]
        print("Confusion matrix: \n")
        print(title_format.format("", *table_titles))
        for label_index, label in enumerate(text_labels):
            print(
                stat_row_format.format(
                    self._truncate_label(label, 10), *matrix[label_index]
                )
            )
        print("\n\n")

    @staticmethod
    def _print_overall_stats_table(stats_overall, title="Overall statistics"):
        """
        Helper for printing a human readable table for overall statistics

        Returns:
            None
        """
        title_format = "{:>12}" * (len(stats_overall))
        common_stats = ["accuracy", "f1_weighted", "tp", "tn", "fp", "fn"]
        stat_row_format = (
            "{:>12.3f}" * 2
            + "{:>12.0f}" * 4
            + "{:>12.3f}" * (len(stats_overall) - len(common_stats))
        )
        table_titles = common_stats + [
            stat for stat in stats_overall.keys() if stat not in common_stats
        ]
        print(title + ": \n")
        print(title_format.format(*table_titles))
        row = []
        for stat in table_titles:
            row.append(stats_overall[stat])
        print(stat_row_format.format(*row))
        print("\n\n")

    @staticmethod
    def _truncate_label(label, max_len):
        return (label[:max_len] + "..") if len(label) > max_len else label


class StandardModelEvaluation(ModelEvaluation):
    def raw_results(self):
        """Returns the raw results of the model evaluation"""
        text_labels = []
        predicted, expected = [], []

        for result in self.results:
            text_labels, predicted = self._update_raw_result(
                result.predicted, text_labels, predicted
            )
            text_labels, expected = self._update_raw_result(
                result.expected, text_labels, expected
            )

        return RawResults(
            predicted=predicted, expected=expected, text_labels=text_labels
        )

    def get_stats(self):
        """Prints model evaluation stats in a table to stdout"""
        raw_results = self.raw_results()
        stats = self._get_common_stats(
            raw_results.expected, raw_results.predicted, raw_results.text_labels
        )
        # Note can add any stats specific to the standard model to any of the tables here

        return stats

    def print_stats(self):
        """Prints model evaluation stats to stdout"""
        raw_results = self.raw_results()
        stats = self.get_stats()

        self._print_overall_stats_table(stats["stats_overall"])
        self._print_class_stats_table(stats["class_stats"], raw_results.text_labels)
        self._print_class_matrix(stats["confusion_matrix"], raw_results.text_labels)


class SequenceModelEvaluation(ModelEvaluation):
    def __init__(self, config, results):
        self._tag_scheme = config.model_settings.get("tag_scheme", "IOB").upper()
        super().__init__(config, results)

    def raw_results(self):
        """Returns the raw results of the model evaluation"""
        text_labels = []
        predicted, expected = [], []
        predicted_flat, expected_flat = [], []

        for result in self.results:
            raw_predicted = self.label_encoder.encode(
                [result.predicted], examples=[result.example]
            )[0]
            raw_expected = self.label_encoder.encode(
                [result.expected], examples=[result.example]
            )[0]

            vec = []
            for entity in raw_predicted:
                text_labels, vec = self._update_raw_result(entity, text_labels, vec)
            predicted.append(vec)
            predicted_flat.extend(vec)
            vec = []
            for entity in raw_expected:
                text_labels, vec = self._update_raw_result(entity, text_labels, vec)
            expected.append(vec)
            expected_flat.extend(vec)
        return RawResults(
            predicted=predicted,
            expected=expected,
            text_labels=text_labels,
            predicted_flat=predicted_flat,
            expected_flat=expected_flat,
        )

    def _get_sequence_stats(self):
        """
        TODO: Generate additional sequence level stats
        """
        sequence_accuracy = self.get_accuracy()
        return {"sequence_accuracy": sequence_accuracy}

    @staticmethod
    def _print_sequence_stats_table(sequence_stats):
        """
        Helper for printing a human readable table for sequence statistics

        Returns:
            None
        """
        title_format = "{:>18}" * (len(sequence_stats))
        table_titles = ["sequence_accuracy"]
        stat_row_format = "{:>18.3f}" * (len(sequence_stats))
        print("Sequence-level statistics: \n")
        print(title_format.format(*table_titles))
        row = []
        for stat in table_titles:
            row.append(sequence_stats[stat])
        print(stat_row_format.format(*row))
        print("\n\n")

    def get_stats(self):
        """Prints model evaluation stats in a table to stdout"""
        raw_results = self.raw_results()
        stats = self._get_common_stats(
            raw_results.expected_flat,
            raw_results.predicted_flat,
            raw_results.text_labels,
        )
        sequence_stats = self._get_sequence_stats()
        stats["sequence_stats"] = sequence_stats

        # Note: can add any stats specific to the sequence model to any of the tables here
        return stats

    def print_stats(self):
        """Prints model evaluation stats to stdout"""
        raw_results = self.raw_results()
        stats = self.get_stats()

        self._print_overall_stats_table(
            stats["stats_overall"], "Overall tag-level statistics"
        )
        self._print_class_stats_table(
            stats["class_stats"],
            raw_results.text_labels,
            "Tag-level statistics by class",
        )
        self._print_class_matrix(stats["confusion_matrix"], raw_results.text_labels)
        self._print_sequence_stats_table(stats["sequence_stats"])


class EntityModelEvaluation(SequenceModelEvaluation):
    """Generates some statistics specific to entity recognition
    """

    def _get_entity_boundary_stats(self):
        """
        Calculate le, be, lbe, tp, tn, fp, fn as defined here:
        https://nlpers.blogspot.com/2006/08/doing-named-entity-recognition-dont.html
        """
        boundary_counts = BoundaryCounts()
        raw_results = self.raw_results()
        for expected_sequence, predicted_sequence in zip(
            raw_results.expected, raw_results.predicted
        ):
            expected_seq_labels = [
                raw_results.text_labels[i] for i in expected_sequence
            ]
            predicted_seq_labels = [
                raw_results.text_labels[i] for i in predicted_sequence
            ]
            boundary_counts = get_boundary_counts(
                expected_seq_labels, predicted_seq_labels, boundary_counts
            )
        return boundary_counts.to_dict()

    @staticmethod
    def _print_boundary_stats(boundary_counts):
        title_format = "{:>12}" * (len(boundary_counts))
        table_titles = boundary_counts.keys()
        stat_row_format = "{:>12}" * (len(boundary_counts))
        print("Segment-level statistics: \n")
        print(title_format.format(*table_titles))
        row = []
        for stat in table_titles:
            row.append(boundary_counts[stat])
        print(stat_row_format.format(*row))
        print("\n\n")

    def get_stats(self):
        stats = super().get_stats()
        if self._tag_scheme == "IOB":
            boundary_stats = self._get_entity_boundary_stats()
            stats["boundary_stats"] = boundary_stats
        return stats

    def print_stats(self):
        raw_results = self.raw_results()
        stats = self.get_stats()

        self._print_overall_stats_table(
            stats["stats_overall"], "Overall tag-level statistics"
        )
        self._print_class_stats_table(
            stats["class_stats"],
            raw_results.text_labels,
            "Tag-level statistics by class",
        )
        self._print_class_matrix(stats["confusion_matrix"], raw_results.text_labels)
        if self._tag_scheme == "IOB":
            self._print_boundary_stats(stats["boundary_stats"])
        self._print_sequence_stats_table(stats["sequence_stats"])


class Model:
    """An abstract class upon which all models are based.

    Attributes:
        config (ModelConfig): The configuration for the model
    """

    def __init__(self, config):
        self.config = config
        self.mindmeld_version = get_mm_version()
        self._label_encoder = get_label_encoder(self.config)
        self._current_params = None
        self._resources = {}
        self._clf = None
        self.cv_loss_ = None

    def _fit(self, examples, labels, params=None):
        raise NotImplementedError

    def fit(self, examples, labels, params=None):
        raise NotImplementedError

    def _get_model_constructor(self):
        raise NotImplementedError

    @property
    def tokenizer(self):
        tokenizer = self._resources.get("tokenizer")
        if not tokenizer:
            logger.error(
                "The tokenizer resource has not been registered "
                "to the model. Using default tokenizer."
            )
            tokenizer = Tokenizer()
        return tokenizer

    def _fit_cv(self, examples, labels, groups=None, selection_settings=None):
        """Called by the fit method when cross validation parameters are passed in. Runs cross
        validation and returns the best estimator and parameters.

        Args:
            examples (list): A list of examples. Should be in the format expected by the \
                             underlying estimator.
            labels (list): The target output values.
            groups (None, optional): Same length as examples and labels. Used to group \
                                     examples when splitting the dataset into train/test
            selection_settings (dict, optional): A dictionary containing the cross \
                                                 validation selection settings.

        """
        selection_settings = selection_settings or self.config.param_selection
        cv_iterator = self._get_cv_iterator(selection_settings)

        if selection_settings is None:
            return self._fit(examples, labels, self.config.params), self.config.params

        cv_type = selection_settings["type"]
        num_splits = cv_iterator.get_n_splits(examples, labels, groups)
        logger.info(
            "Selecting hyperparameters using %s cross-validation with %s split%s",
            cv_type,
            num_splits,
            "" if num_splits == 1 else "s",
        )

        scoring = self._get_cv_scorer(selection_settings)
        n_jobs = selection_settings.get("n_jobs", -1)

        param_grid = self._convert_params(selection_settings["grid"], labels)
        model_class = self._get_model_constructor()
        estimator, param_grid = self._get_cv_estimator_and_params(
            model_class, param_grid
        )
        # set GridSearchCV's return_train_score attribute to False improves cross-validation
        # runtime perf as it doesn't have to compute training scores and which we don't consume
        grid_cv = GridSearchCV(
            estimator=estimator,
            scoring=scoring,
            param_grid=param_grid,
            cv=cv_iterator,
            n_jobs=n_jobs,
            return_train_score=False,
        )
        model = grid_cv.fit(examples, labels, groups)

        for idx, params in enumerate(model.cv_results_["params"]):
            logger.debug("Candidate parameters: %s", params)
            std_err = (
                2.0
                * model.cv_results_["std_test_score"][idx]
                / math.sqrt(model.n_splits_)
            )
            if scoring == LIKELIHOOD_SCORING:
                msg = "Candidate average log likelihood: {:.4} ± {:.4}"
            else:
                msg = "Candidate average accuracy: {:.2%} ± {:.2%}"
            # pylint: disable=logging-format-interpolation
            logger.debug(msg.format(model.cv_results_["mean_test_score"][idx], std_err))

        if scoring == LIKELIHOOD_SCORING:
            msg = "Best log likelihood: {:.4}, params: {}"
            self.cv_loss_ = -model.best_score_
        else:
            msg = "Best accuracy: {:.2%}, params: {}"
            self.cv_loss_ = 1 - model.best_score_

        best_params = self._process_cv_best_params(model.best_params_)
        # pylint: disable=logging-format-interpolation
        logger.info(msg.format(model.best_score_, best_params))

        return model.best_estimator_, model.best_params_

    def _get_cv_scorer(self, selection_settings):
        """
        Returns the scorer to use based on the selection settings and classifier type.
        """
        raise NotImplementedError

    @staticmethod
    def _clean_params(model_class, params):
        """
        Make sure that the params to be passed into model construction meet the model's expected
        params
        """
        expected_params = signature(model_class).parameters.keys()
        if len(expected_params) == 1 and "parameters" in expected_params:
            # if there is only one key, this is our custom TaggerModel which is supposed to be a
            # pass-through and pass everything to the actual sklearn model
            return params
        result = copy.deepcopy(params)
        for param in params:
            if param not in expected_params:
                msg = "Unexpected param `{param}`, dropping it from model config.".format(
                    param=param
                )
                logger.warning(msg)
                result.pop(param)
        return result

    def _get_cv_estimator_and_params(self, model_class, param_grid):
        param_grid = self._clean_params(model_class, param_grid)
        if "warm_start" in signature(model_class).parameters.keys():
            # Warm start helps speed up cross-validation for some models such as random forest
            return model_class(warm_start=True), param_grid
        else:
            return model_class(), param_grid

    @staticmethod
    def _process_cv_best_params(best_params):
        return best_params

    def select_params(self, examples, labels, selection_settings=None):
        """Selects the best set of hyper-parameters for a given set of examples and true labels
            through cross-validation

        Args:
            examples: A list of example queries
            labels: A list of labels associated with the queries
            selection_settings: A dictionary of parameter lists to select from

        Returns:
            dict: A dictionary of optimized parameters to use
        """
        raise NotImplementedError

    def _convert_params(self, param_grid, y, is_grid=True):
        """Convert the params from the style given by the config to the style
        passed in to the actual classifier.

        Args:
            param_grid (dict): lists of classifier parameter values, keyed by \
                parameter name
            y (list): A list of labels
            is_grid (bool, optional): Indicates whether param_grid is actually a grid \
                or a params dict.
        """
        raise NotImplementedError

    def predict(self, examples, dynamic_resource=None):
        """Predicts a list of class labels for the given list of queries using the trained
            classification model

        Args:
            examples (list): A list of queries to predict
            dynamic_resource (dict): A dictionary containing dynamic resource keys like
                dynamic gazetteers that is used to bias the NLP classifier

        Returns:
            list: A list of predicted labels per query
        """
        raise NotImplementedError

    def predict_proba(self, examples):
        """Runs prediction on each of the given queries and generates multiple hypotheses with their
        associated probabilities using the trained classification model

        Args:
            examples (list of mindmeld.core.Query): a list of queries to train on

        Returns:
            list of tuples of (mindmeld.core.QueryEntity): a list of predicted labels \
                with confidence scores
        """
        raise NotImplementedError

    def evaluate(self, examples, labels):
        """Evaluates the predictions of each query against the labels provided.

        Args:
            examples (list): A list of queries to predict
            labels (list): A list of labels corresponding to each query

        Returns:
            list(ModelEvaluation): an list containing ModelEvaluation information about the \
                evaluation for each query
        """
        raise NotImplementedError

    def _get_effective_config(self):
        """Create a model config object for the current effective config (after \
        param selection)

        Returns:
            ModelConfig
        """
        config_dict = self.config.to_dict()
        config_dict.pop("param_selection")
        config_dict["params"] = self._current_params
        return ModelConfig(**config_dict)

    def register_resources(self, **kwargs):
        """Registers resources which are accessible to feature extractors

        Args:
            **kwargs: dictionary of resources to register

        """
        self._resources.update(kwargs)

    def get_feature_matrix(self, examples, y=None, fit=False):
        raise NotImplementedError

    def _extract_features(self, example, dynamic_resource=None, tokenizer=None):
        """Gets all features from an example.

        Args:
            example: An example object.
            dynamic_resource (dict, optional): A dynamic resource to aid NLP inference
            tokenizer (Tokenizer): The component used to normalize entities in dynamic_resource

        Returns:
            (dict of str: number): A dict of feature names to their values.
        """
        example_type = self.config.example_type
        feat_set = {}
        workspace_resource = ingest_dynamic_gazetteer(
            self._resources, dynamic_resource, tokenizer
        )
        workspace_features = copy.deepcopy(self.config.features)
        enable_stemming = workspace_features.pop(ENABLE_STEMMING, False)

        for name, kwargs in workspace_features.items():
            if callable(kwargs):
                # a feature extractor function was passed in directly
                feat_extractor = kwargs
            else:
                kwargs[ENABLE_STEMMING] = enable_stemming
                feat_extractor = get_feature_extractor(example_type, name)(**kwargs)
            feat_set.update(feat_extractor(example, workspace_resource))
        return feat_set

    def view_extracted_features(self, example, dynamic_resource=None):
        raise NotImplementedError

    def _get_cv_iterator(self, settings):
        if not settings:
            return None
        cv_type = settings["type"]
        try:
            cv_iterator = {
                "k-fold": self._k_fold_iterator,
                "shuffle": self._shuffle_iterator,
                "group-k-fold": self._groups_k_fold_iterator,
                "group-shuffle": self._groups_shuffle_iterator,
                "stratified-k-fold": self._stratified_k_fold_iterator,
                "stratified-shuffle": self._stratified_shuffle_iterator,
            }.get(cv_type)(settings)
        except KeyError:
            raise ValueError("Unknown param selection type: {!r}".format(cv_type))

        return cv_iterator

    @staticmethod
    def _k_fold_iterator(settings):
        k = settings["k"]
        return KFold(n_splits=k)

    @staticmethod
    def _shuffle_iterator(settings):
        k = settings["k"]
        n = settings.get("n", k)
        test_size = 1.0 / k
        return ShuffleSplit(n_splits=n, test_size=test_size)

    @staticmethod
    def _groups_k_fold_iterator(settings):
        k = settings["k"]
        return GroupKFold(n_splits=k)

    @staticmethod
    def _groups_shuffle_iterator(settings):
        k = settings["k"]
        n = settings.get("n", k)
        test_size = 1.0 / k
        return GroupShuffleSplit(n_splits=n, test_size=test_size)

    @staticmethod
    def _stratified_k_fold_iterator(settings):
        k = settings["k"]
        return StratifiedKFold(n_splits=k)

    @staticmethod
    def _stratified_shuffle_iterator(settings):
        k = settings["k"]
        n = settings.get("n", k)
        test_size = 1.0 / k
        return StratifiedShuffleSplit(n_splits=n, test_size=test_size)

    def get_resource(self, name):
        return self._resources.get(name)

    def requires_resource(self, resource):
        example_type = self.config.example_type
        for name, kwargs in self.config.features.items():
            if callable(kwargs):
                # a feature extractor function was passed in directly
                feature_extractor = kwargs
            else:
                feature_extractor = get_feature_extractor(example_type, name)
            if (
                "requirements" in feature_extractor.__dict__
                and resource in feature_extractor.requirements
            ):
                return True
        return False

    def initialize_resources(self, resource_loader, examples=None, labels=None):
        """Load the required resources for feature extractors. Each feature extractor uses \
        @requires decorator to declare required resources. Based on feature list in model config \
        a list of required resources are compiled, and the passed in resource loader is then used \
        to load the resources accordingly.

        Args:
            resource_loader (ResourceLoader): application resource loader object
            examples (list): Optional. A list of examples.
            labels (list): Optional. A parallel list to examples. The gold labels \
                           for each example.
        """

        # get list of resources required by feature extractors
        required_resources = self.config.required_resources()

        enable_stemming = ENABLE_STEMMING in required_resources

        # load required resources if not present in model resources
        for rname in required_resources:
            if rname == ENABLE_STEMMING:
                continue
            if rname not in self._resources:
                lengths, thresholds = self.config.get_ngram_lengths_and_thresholds(
                    rname
                )
                self._resources[rname] = resource_loader.load_feature_resource(
                    rname,
                    queries=examples,
                    labels=labels,
                    lengths=lengths,
                    thresholds=thresholds,
                    enable_stemming=enable_stemming,
                )

        # Always initialize the global resource for tokenization, which is not a
        # feature-specific resource
        self._resources["tokenizer"] = resource_loader.get_tokenizer()


class LabelEncoder:
    """The label encoder is responsible for converting between rich label
    objects such as a ProcessedQuery and basic formats a model can interpret.

    A MindMeld model uses its label encoder at fit time to encode labels into a
    form it can deal with, and at predict time to decode predictions into
    objects
    """

    def __init__(self, config):
        """Initializes an encoder

        Args:
            config (ModelConfig): The model
        """
        self.config = config

    @staticmethod
    def encode(labels, **kwargs):
        """Transforms a list of label objects into a vector of classes.


        Args:
            labels (list): A list of labels to encode
        """
        del kwargs
        return labels

    @staticmethod
    def decode(classes, **kwargs):
        """Decodes a vector of classes into a list of labels

        Args:
            classes (list): A list of classes

        Returns:
            list: The decoded labels
        """
        del kwargs
        return classes


class EntityLabelEncoder(LabelEncoder):
    def __init__(self, config):
        """Initializes an encoder

        Args:
            config (ModelConfig): The model configuration
        """
        self.config = config
        self.system_entity_recognizer = SystemEntityRecognizer.get_instance()

    def _get_tag_scheme(self):
        return self.config.model_settings.get("tag_scheme", "IOB").upper()

    def encode(self, labels, **kwargs):
        """"Gets a list of joint app and system IOB tags from each query's entities.

        Args:
            labels (list): A list of labels associated with each query
            kwargs (dict): A dict containing atleast the "examples" key, which is a
                list of queries to process

        Returns:
            list: A list of list of joint app and system IOB tags from each
                query's entities
        """
        examples = kwargs["examples"]
        scheme = self._get_tag_scheme()
        # Here each label is a list of entities for the corresponding example
        all_tags = []
        for idx, label in enumerate(labels):
            all_tags.append(get_tags_from_entities(examples[idx], label, scheme))
        return all_tags

    def decode(self, tags_by_example, **kwargs):
        """Decodes the labels from the tags passed in for each query

        Args:
            tags_by_example (list): A list of tags per query
            kwargs (dict): A dict containing at least the "examples" key, which is a
                list of queries to process

        Returns:
            list: A list of decoded labels per query
        """
        # TODO: support decoding multiple queries at once
        if not hasattr(self, "system_entity_recognizer"):
<<<<<<< HEAD
            # app built with older version of MM (< 4.3) does not save label encoder with sys recognizer
=======
            # app built with older version of MM (< 4.3) does not save label encoder with system
            # entity recognizer
>>>>>>> 0abc832a
            self.system_entity_recognizer = SystemEntityRecognizer.get_instance()
        examples = kwargs["examples"]
        labels = [
            get_entities_from_tags(examples[idx], tags, self.system_entity_recognizer)
            for idx, tags in enumerate(tags_by_example)
        ]
        return labels


register_label("class", LabelEncoder)
register_label("entities", EntityLabelEncoder)<|MERGE_RESOLUTION|>--- conflicted
+++ resolved
@@ -1296,12 +1296,8 @@
         """
         # TODO: support decoding multiple queries at once
         if not hasattr(self, "system_entity_recognizer"):
-<<<<<<< HEAD
-            # app built with older version of MM (< 4.3) does not save label encoder with sys recognizer
-=======
             # app built with older version of MM (< 4.3) does not save label encoder with system
             # entity recognizer
->>>>>>> 0abc832a
             self.system_entity_recognizer = SystemEntityRecognizer.get_instance()
         examples = kwargs["examples"]
         labels = [
