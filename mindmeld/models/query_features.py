# -*- coding: utf-8 -*-
#
# Copyright (c) 2015 Cisco Systems, Inc. and others.  All rights reserved.
# Licensed under the Apache License, Version 2.0 (the "License");
# you may not use this file except in compliance with the License.
# You may obtain a copy of the License at
#     http://www.apache.org/licenses/LICENSE-2.0
# Unless required by applicable law or agreed to in writing, software
# distributed under the License is distributed on an "AS IS" BASIS,
# WITHOUT WARRANTIES OR CONDITIONS OF ANY KIND, either express or implied.
# See the License for the specific language governing permissions and
# limitations under the License.

"""This module contains feature extractors for queries"""
import math
import re
from collections import Counter, defaultdict

from .helpers import (
    CHAR_NGRAM_FREQ_RSC,
    DEFAULT_SYS_ENTITIES,
    ENABLE_STEMMING,
    GAZETTEER_RSC,
    OUT_OF_BOUNDS_TOKEN,
    OUT_OF_VOCABULARY,
    IN_VOCABULARY,
    QUERY_FREQ_RSC,
    SYS_TYPES_RSC,
    WORD_FREQ_RSC,
    WORD_NGRAM_FREQ_RSC,
    SENTIMENT_ANALYZER,
    get_ngram,
    mask_numerics,
    register_query_feature,
    requires,
    get_ngrams_upto_n,
)

from ..gazetteer import NestedGazetteer


@register_query_feature(feature_name="in-gaz-span-seq")
@requires(GAZETTEER_RSC)
def extract_in_gaz_span_features(**kwargs):
    """Returns a feature extractor for properties of spans in gazetteers"""
    del kwargs

    def _extractor(query, resources):
        def _get_span_features(query, all_gazes, current_gaz):
            tokens = [re.sub(r"\d", "0", t) for t in query.normalized_tokens]
            feature_sequence = [{} for _ in tokens]

            pop = all_gazes[current_gaz.gaz_name]["pop_dict"][current_gaz.token_ngram]
            p_total = (
                math.log(sum([g["total_entities"] for g in all_gazes.values()]) + 1) / 2
            )
            p_entity_type = math.log(all_gazes[current_gaz.gaz_name]["total_entities"] + 1)
            p_entity = math.log(
                sum([len(g["index"][current_gaz.raw_ngram]) for g in all_gazes.values()]) + 1
            )
            p_joint = math.log(len(
                all_gazes[current_gaz.gaz_name]["index"][current_gaz.raw_ngram]) + 1)

            for i in range(current_gaz.start_token_index, current_gaz.end_token_index_plus_one):
                # Generic non-positional features
                gaz_feat_prefix = "in_gaz|type:{}".format(current_gaz.gaz_name)

                # Basic existence features
                feature_sequence[i][gaz_feat_prefix] = 1

                # Used to distinguish among B/I/E/S tags
                if i == current_gaz.start_token_index:
                    pos_attr = "start"
                elif i == current_gaz.end_token_index_plus_one - 1:
                    pos_attr = "end"
                else:
                    pos_attr = "cont"

                # Basic existence features
                positional_gaz_prefix = "in_gaz|type:{}|segment:{}".format(
                    current_gaz.gaz_name, pos_attr
                )

                # Basic Positional features
                feature_sequence[i][positional_gaz_prefix] = 1

                features = {
                    # Features for ngram before the span
                    "|ngram_before|length:{}".format(1): get_ngram(
                        tokens, current_gaz.start_token_index - 1, 1
                    ),
                    # Features for ngram after the span
                    "|ngram_after|length:{}".format(1): get_ngram(
                        tokens, current_gaz.end_token_index_plus_one, 1),
                    # Features for ngram at start of span
                    "|ngram_first|length:{}".format(1): get_ngram(
                        tokens, current_gaz.start_token_index, 1),
                    # Features for ngram at end of span
                    "|ngram_last|length:{}".format(1): get_ngram(
                        tokens, current_gaz.end_token_index_plus_one - 1, 1),
                    # Popularity features
                    "|pop": pop,
                    # Character length features
                    "|log_char_len": math.log(len(current_gaz.raw_ngram)),
                    "|pct_char_len": len(current_gaz.raw_ngram) / len(" ".join(tokens)),
                    # entity PMI and conditional prob
                    "|pmi": p_total + p_joint - p_entity_type - p_entity,
                    "|class_prob": p_total + p_joint - p_entity,
                    "|output_prob": p_total + p_joint - p_entity_type,
                }

                for key, value in features.items():
                    for prefix in [gaz_feat_prefix, positional_gaz_prefix]:
                        feature_sequence[i][prefix + key] = value

            # End of span feature
            if current_gaz.end_token_index_plus_one < len(tokens):
                feat_prefix = "in-gaz|type:{}|signal_entity_end".format(current_gaz.gaz_name)
                feature_sequence[current_gaz.end_token_index_plus_one][feat_prefix] = 1

                span_features = {
                    "|log_char_len": math.log(len(current_gaz.raw_ngram)),
                    "|pct_char_len": len(current_gaz.raw_ngram) / len(" ".join(tokens)),
                    "|pmi": p_total + p_joint - p_entity_type - p_entity,
                    "|class_prob": p_total + p_joint - p_entity,
                    "|output_prob": p_total + p_joint - p_entity_type,
                }

                for key, value in span_features.items():
                    feature_sequence[current_gaz.end_token_index_plus_one][
                        feat_prefix + key] = value

            return feature_sequence

        def get_exact_span_conflict_features(query, gazes, nested_gaz, other_nested_gaz):
            feature_sequence = [{} for _ in query.normalized_tokens]
            for i in range(nested_gaz.start_token_index, nested_gaz.end_token_index_plus_one):
                feat_prefix = "in-gaz|conflict:exact|type1:{}|type2:{}".format(
                    nested_gaz.gaz_name, other_nested_gaz.gaz_name
                )

                p_ent_type_1 = math.log(gazes[nested_gaz.gaz_name]["total_entities"] + 1)
                p_ent_type_2 = math.log(gazes[other_nested_gaz.gaz_name]["total_entities"] + 1)
                p_joint_1 = math.log(
                    len(gazes[nested_gaz.gaz_name]["index"][nested_gaz.raw_ngram]) + 1)
                p_joint_2 = math.log(
                    len(gazes[other_nested_gaz.gaz_name]["index"][nested_gaz.raw_ngram]) + 1)

                pop_1 = gazes[nested_gaz.gaz_name]["pop_dict"][nested_gaz.token_ngram]
                pop_2 = gazes[other_nested_gaz.gaz_name]["pop_dict"][nested_gaz.token_ngram]

                # Generic non-positional features
                feature_sequence[i][feat_prefix] = 1

                features = {
                    "|diff_pop": pop_1 - pop_2,
                    "|diff_pmi": p_ent_type_2 - p_ent_type_1 - p_joint_2 + p_joint_1,
                    "|diff_class_prob": p_joint_1 - p_joint_2,
                }

                for key, value in features.items():
                    feature_sequence[i][feat_prefix + key] = value

            return feature_sequence

        def get_gaz_spans(query, gazetteers):
            """Collect tuples of (start index, end index, ngram, entity type)
            tracking ngrams that match with the entity gazetteer data
            """
            nested_gazes = []
            tokens = query.get_verbose_normalized_tokens()
            # Collect ngrams of plain normalized ngrams
            for start_index, _ in enumerate(tokens):
                for end_index_plus_one in range(start_index + 1, len(tokens) + 1):
                    for gaz_name, gaz in gazetteers.items():
                        token_ngram, raw_ngram, _ = query.get_token_ngram_raw_ngram_span(
                            tokens, start_index, end_index_plus_one - 1)
                        if token_ngram and token_ngram in gaz["pop_dict"]:
                            nested_gazes.append(NestedGazetteer(
                                start_index, end_index_plus_one,
                                gaz_name, token_ngram, raw_ngram))
            return nested_gazes

        gazetteers = resources[GAZETTEER_RSC]
        feat_seq = [{} for _ in query.normalized_tokens]
        in_gaz_spans = get_gaz_spans(query, gazetteers)

        # Sort the spans by their indices. The algorithm below assumes this
        # sort order.
        in_gaz_spans.sort()
        while in_gaz_spans:
            nested_gaz = in_gaz_spans.pop(0)
            span_feat_seq = _get_span_features(query, gazetteers, nested_gaz)
            update_features_sequence(feat_seq, span_feat_seq)

            for other_nested_gaz in in_gaz_spans:
                if other_nested_gaz.start_token_index >= nested_gaz.end_token_index_plus_one:
                    break
                # For now, if two spans of the same type start at the same
                # place, take the longer one.
                if other_nested_gaz.start_token_index == nested_gaz.start_token_index and \
                        other_nested_gaz.gaz_name == nested_gaz.gaz_name:
                    continue
                if nested_gaz.start_token_index == other_nested_gaz.start_token_index:
                    if nested_gaz.end_token_index_plus_one == \
                            other_nested_gaz.end_token_index_plus_one:
                        cmp_span_features = get_exact_span_conflict_features(
                            query,
                            gazetteers,
                            nested_gaz,
                            other_nested_gaz,
                        )
                        update_features_sequence(feat_seq, cmp_span_features)
        return feat_seq

    return _extractor


@register_query_feature(feature_name="in-gaz-ngram-seq")
@requires(GAZETTEER_RSC)
def extract_in_gaz_ngram_features(**kwargs):
    """Returns a feature extractor for surrounding ngrams in gazetteers"""
    del kwargs

    def _extractor(query, resources):
        def get_ngram_gaz_features(query, gazes, entity_type):
            tokens = query.normalized_tokens
            feat_seq = [{} for _ in tokens]

            for i, _ in enumerate(feat_seq):
                feat_prefix = "in_gaz|type:{}|ngram".format(entity_type)

                # entity PMI and conditional prob
                p_total = (
                    math.log(sum([g["total_entities"] for g in gazes.values()]) + 1) / 2
                )
                p_entity_type = math.log(gazes[entity_type]["total_entities"] + 1)

                features = {
                    "|length:{}|pos:{}|idf".format(1, 0): math.log(
                        len(gazes[entity_type]["index"][get_ngram(tokens, i, 1)]) + 1
                    ),
                    "|length:{}|pos:{}|idf".format(2, -1): math.log(
                        len(gazes[entity_type]["index"][get_ngram(tokens, i - 1, 2)])
                        + 1
                    ),
                    "|length:{}|pos:{}|idf".format(2, 1): math.log(
                        len(gazes[entity_type]["index"][get_ngram(tokens, i, 2)]) + 1
                    ),
                }

                for key, value in features.items():
                    feat_seq[i][feat_prefix + key] = value

                # these features are extracted on a window span around the current token
                window_features = [
                    {
                        "length": 1,
                        "position": 0,
                        "p_ngram": math.log(
                            sum(
                                [
                                    len(g["index"][get_ngram(tokens, i, 1)])
                                    for g in gazes.values()
                                ]
                            )
                            + 1
                        ),
                        "p_joint": math.log(
                            len(gazes[entity_type]["index"][get_ngram(tokens, i, 1)])
                            + 1
                        ),
                    },
                    {
                        "length": 2,
                        "position": -1,
                        "p_ngram": math.log(
                            sum(
                                [
                                    len(g["index"][get_ngram(tokens, i - 1, 2)])
                                    for g in gazes.values()
                                ]
                            )
                            + 1
                        ),
                        "p_joint": math.log(
                            len(
                                gazes[entity_type]["index"][get_ngram(tokens, i - 1, 2)]
                            )
                            + 1
                        ),
                    },
                    {
                        "length": 2,
                        "position": 1,
                        "p_ngram": math.log(
                            sum(
                                [
                                    len(g["index"][get_ngram(tokens, i, 2)])
                                    for g in gazes.values()
                                ]
                            )
                            + 1
                        ),
                        "p_joint": math.log(
                            len(gazes[entity_type]["index"][get_ngram(tokens, i, 2)])
                            + 1
                        ),
                    },
                    {
                        "length": 3,
                        "position": 0,
                        "p_ngram": math.log(
                            sum(
                                [
                                    len(g["index"][get_ngram(tokens, i - 1, 3)])
                                    for g in gazes.values()
                                ]
                            )
                            + 1
                        ),
                        "p_joint": math.log(
                            len(
                                gazes[entity_type]["index"][get_ngram(tokens, i - 1, 3)]
                            )
                            + 1
                        ),
                    },
                ]

                for window_feature in window_features:
                    features = {
                        "|length:{}|pos:{}|pmi".format(
                            window_feature["length"], window_feature["position"]
                        ): p_total
                        + window_feature["p_joint"]
                        - p_entity_type
                        - window_feature["p_ngram"],
                        "|length:{}|pos:{}|class_prob".format(
                            window_feature["length"], window_feature["position"]
                        ): p_total
                        + window_feature["p_joint"]
                        - window_feature["p_ngram"],
                        "|length:{}|pos:{}|output_prob".format(
                            window_feature["length"], window_feature["position"]
                        ): p_total
                        + window_feature["p_ngram"]
                        - p_entity_type,
                    }

                    for key, value in features.items():
                        feat_seq[i][feat_prefix + key] = value
            return feat_seq

        gazetteers = resources[GAZETTEER_RSC]
        tokens = query.normalized_tokens
        feat_seq = [{} for _ in tokens]

        for entity_type in gazetteers:
            feats = get_ngram_gaz_features(query, gazetteers, entity_type)
            update_features_sequence(feat_seq, feats)

        return feat_seq

    return _extractor


@register_query_feature(feature_name="bag-of-words-seq")
@requires(WORD_NGRAM_FREQ_RSC)
def extract_bag_of_words_features(
    ngram_lengths_to_start_positions, thresholds=(1,), **kwargs
):
    """Returns a bag-of-words feature extractor.

    Args:
        ngram_lengths_to_start_positions (dict)
        thresholds (int): Cut off value to include word in n-gram vocab

    Returns:
        (function) The feature extractor.
    """
    threshold_list = list(thresholds)
    word_thresholds = threshold_list + [1] * (
        len(ngram_lengths_to_start_positions.keys()) - len(threshold_list)
    )

    def remove_excess_out_of_bounds(n_gram: str) -> str:
        """
        In our frequency dictionaries, we only add a single OOB token to the start
        and end of a query. This function takes care to remove excess OOB tokens and
        retains only 1, so we can look up their counts and uphold the thresholding feature.
        Eg., '<$> <$> what' --> '<$> what'
             '<$> what' --> '<$> what'
             'help <$> <$>' --> 'help <$>'
             '<$> <$>' --> '<$>'
        """
        shortened_ngram = n_gram
        if OUT_OF_BOUNDS_TOKEN in n_gram:
            oob_last = n_gram.rfind(OUT_OF_BOUNDS_TOKEN)
            oob_first = n_gram.find(OUT_OF_BOUNDS_TOKEN)
            if oob_last + len(OUT_OF_BOUNDS_TOKEN) == len(n_gram):
                shortened_ngram = n_gram[:oob_first + len(OUT_OF_BOUNDS_TOKEN)]
            else:
                shortened_ngram = n_gram[oob_last:]
        return shortened_ngram

    def _extractor(query, resources):
        tokens = query.normalized_tokens
        tokens = [re.sub(r"\d", "0", t) for t in tokens]
        feat_seq = [{} for _ in tokens]

        if kwargs.get(ENABLE_STEMMING, False):
            stemmed_tokens = query.stemmed_tokens
            stemmed_tokens = [re.sub(r"\d", "0", t) for t in stemmed_tokens]

        for i in range(len(tokens)):
            threshold_index = 0
            for length, starts in ngram_lengths_to_start_positions.items():
                threshold = word_thresholds[threshold_index]
                for start in starts:
                    n_gram = get_ngram(tokens, i + int(start), int(length))
                    feat_name = "bag_of_words|length:{}|word_pos:{}".format(
                        length, start
                    )
                    short_ngram = remove_excess_out_of_bounds(n_gram)
                    if resources[WORD_NGRAM_FREQ_RSC].get(short_ngram, 0) >= threshold:
                        feat_seq[i][feat_name] = n_gram
                    else:
                        feat_seq[i][feat_name] = OUT_OF_VOCABULARY

                    if kwargs.get(ENABLE_STEMMING, False):
                        stemmed_n_gram = get_ngram(
                            stemmed_tokens, i + int(start), int(length)
                        )
                        short_stemmed_ngram = remove_excess_out_of_bounds(stemmed_n_gram)
                        stemmed_feat_name = (
                            "bag_of_words_stemmed|length:{}|word_pos:{}".format(
                                length, start
                            )
                        )
                        if (
                            resources[WORD_NGRAM_FREQ_RSC].get(short_stemmed_ngram, 0)
                            >= threshold
                        ):
                            feat_seq[i][stemmed_feat_name] = stemmed_n_gram
                        else:
                            feat_seq[i][stemmed_feat_name] = OUT_OF_VOCABULARY

                threshold_index += 1
        return feat_seq

    return _extractor


def char_ngrams(n, word, **kwargs):
    """This function extracts character ngrams for the given word

    Args:
        n (int): Max size of n-gram to extract
        word (str): The word to be extract n-grams from

    Returns:
        list: A list of character n-grams for the given word
    """
    del kwargs
    char_grams = []
    for i in range(len(word)):
        # if char ngram of length n doesn't exist, if no ngrams have been extracted for the token,
        # add token to the list and return. No need to compute for other windows.
        # Ex: token is "you", n=4, return ["you"], token is "doing", n=4 return ["doin","oing"]
        if len(word[i : i + n]) < n:
            if not char_grams:
                char_grams.append((word[i : i + n]))
            return char_grams
        char_grams.append((word[i : i + n]))
    return char_grams


@register_query_feature(feature_name="enable-stemming")
@requires(ENABLE_STEMMING)
def enabled_stemming(**kwargs):
    """Feature extractor for enabling stemming of the query"""
    del kwargs

    def _extractor(query, resources):
        # no op
        del query
        del resources

    return _extractor


@register_query_feature(feature_name="char-ngrams-seq")
@requires(CHAR_NGRAM_FREQ_RSC)
def extract_char_ngrams_features(
    ngram_lengths_to_start_positions, thresholds=(1,), **kwargs
):
    """Returns a character n-gram feature extractor.

    Args:
        ngram_lengths_to_start_positions (dict):
        The window of tokens to be considered relative to the
        current token while extracting char n-grams
        thresholds (int): Cut off value to include word in n-gram vocab

    Returns:
        (function) The feature extractor.
    """
    del kwargs
    threshold_list = list(thresholds)
    char_thresholds = threshold_list + [1] * (
        len(ngram_lengths_to_start_positions.keys()) - len(threshold_list)
    )

    def _extractor(query, resources):
        tokens = query.normalized_tokens
        # normalize digits
        tokens = [re.sub(r"\d", "0", t) for t in tokens]
        feat_seq = [{} for _ in tokens]

        for i in range(len(tokens)):
            threshold_index = 0
            for length, starts in ngram_lengths_to_start_positions.items():
                threshold = char_thresholds[threshold_index]
                for start in starts:
                    token_index = i + int(start)
                    if 0 <= token_index < len(tokens):
                        ngrams = char_ngrams(length, tokens[token_index])
                    else:
                        # if token index out of bounds, return OUT_OF_BOUNDS token
                        ngrams = [OUT_OF_BOUNDS_TOKEN]
                    for j, c_gram in enumerate(ngrams):
                        feat_name = (
                            "char_ngrams|length:{}|word_pos:{}|char_pos:{}".format(
                                length, start, j
                            )
                        )
                        if resources[CHAR_NGRAM_FREQ_RSC].get(c_gram, 0) < threshold:
                            c_gram = OUT_OF_VOCABULARY
                        feat_seq[i][feat_name] = c_gram
                threshold_index += 1
        return feat_seq

    return _extractor


@register_query_feature(feature_name="sys-candidates-seq")
@requires(SYS_TYPES_RSC)
def extract_sys_candidate_features(start_positions=(0,), **kwargs):
    """Return an extractor for features based on a heuristic guess of numeric
    candidates at/near the current token.

    Args:
        start_positions (tuple): positions relative to current token (=0)

    Returns:
        (function) The feature extractor.
    """
    del kwargs

    def _extractor(query, resources):
        feat_seq = [{} for _ in query.normalized_tokens]
        system_entities = query.get_system_entity_candidates(resources[SYS_TYPES_RSC])
        for entity in system_entities:
            for i in entity.normalized_token_span:
                for j in start_positions:
                    if 0 <= i - j < len(feat_seq):
                        feat_name = (
                            "sys_candidate|type:{}|granularity:{}|pos:{}".format(
                                entity.entity.type, entity.entity.value.get("grain"), j
                            )
                        )
                        feat_seq[i - j][feat_name] = feat_seq[i - j].get(feat_name, 0) + 1
                        feat_name = "sys_candidate|type:{}|granularity:{}|pos:{}|log_len".format(
                            entity.entity.type, entity.entity.value.get("grain"), j
                        )
                        feat_value = feat_seq[i - j][feat_name] = feat_seq[i - j].get(feat_name, [])
                        feat_value.append(len(entity.normalized_text))

        for token_features in feat_seq:
            for feature, value in token_features.items():
                if feature.endswith('log_len'):
                    token_features[feature] = math.log((float(sum(value)) / len(value)) + 1)
                else:
<<<<<<< HEAD
                    token_features[feature] = math.log(value + 1)  # Adjust value to be > 0
=======
                    # Adjust value to be greater than 0
                    token_features[feature] = math.log(value + 1)
>>>>>>> f0756bfd
        return feat_seq

    return _extractor


def update_features_sequence(feat_seq, update_feat_seq, **kwargs):
    """Update a list of features with another parallel list of features.

    Args:
        feat_seq (list of dict): The original list of feature dicts which gets
            mutated.
        update_feat_seq (list of dict): The list of features to update with.
    """
    del kwargs
    for i, feat_seq_i in enumerate(feat_seq):
        feat_seq_i.update(update_feat_seq[i])


@register_query_feature(feature_name="char-ngrams")
@requires(CHAR_NGRAM_FREQ_RSC)
def extract_char_ngrams(lengths=(1,), thresholds=(1,), **kwargs):
    """Extract character ngrams of specified lengths.

    Args:
        lengths (list of int): The ngram length.
        thresholds (list of int): frequency cut off value to include ngram in vocab

    Returns:
        (function) An feature extraction function that takes a query and
            returns character ngrams of specified lengths.
    """
    del kwargs
    threshold_list = list(thresholds)
    char_thresholds = threshold_list + [1] * (len(lengths) - len(threshold_list))

    def _extractor(query, resources):

        query_text = re.sub(r"\d", "0", query.normalized_text)

        ngram_counter = Counter()
        for length, threshold in zip(lengths, char_thresholds):
            for i in range(len(query_text) - length + 1):
                char_ngram = []
                for token in query_text[i : i + length]:
                    char_ngram.append(token)

                joined_char_ngram = "".join(char_ngram)
                freq = resources[CHAR_NGRAM_FREQ_RSC].get(joined_char_ngram, 0)
                if freq < threshold:
                    joined_char_ngram = OUT_OF_VOCABULARY
                ngram_counter.update(
                    [
                        "char_ngram|length:{}|ngram:{}".format(
                            len(char_ngram), joined_char_ngram
                        )
                    ]
                )
        return ngram_counter

    return _extractor


@register_query_feature(feature_name="bag-of-words")
@requires(WORD_NGRAM_FREQ_RSC)
def extract_ngrams(lengths=(1,), thresholds=(1,), **kwargs):
    """
    Extract ngrams of some specified lengths.

    Args:
        lengths (list of int): The ngram length.
        thresholds (list of int): frequency cut off value to include ngram in vocab

    Returns:
        (function) An feature extraction function that takes a query and \
            returns ngrams of the specified lengths.
    """
    threshold_list = list(thresholds)
    word_thresholds = threshold_list + [1] * (len(lengths) - len(threshold_list))

    def _extractor(query, resources):
        tokens = query.normalized_tokens
        stemmed_tokens = query.stemmed_tokens
        ngram_counter = Counter()

        for length, threshold in zip(lengths, word_thresholds):
            for i in range(len(tokens) - length + 1):
                ngram = []
                stemmed_ngram = []

                for index in range(i, i + length):
                    # We never want to differentiate between number tokens.
                    # We may need to convert number words too, like "eighty".
                    token = tokens[index]
                    tok = re.sub('\d','0',token)
                    ngram.append(tok)

                    if kwargs.get(ENABLE_STEMMING, False):
                        tok_stemmed = re.sub('\d','0',stemmed_tokens[index])
                        stemmed_ngram.append(tok_stemmed)

                joined_ngram = " ".join(ngram)
                freq = resources[WORD_NGRAM_FREQ_RSC].get(joined_ngram, 0)
                if freq < threshold:
                    joined_ngram = OUT_OF_VOCABULARY
                ngram_counter.update(
                    [
                        "bag_of_words|length:{}|ngram:{}".format(len(ngram), joined_ngram)
                    ]
                )
                if kwargs.get(ENABLE_STEMMING, False):
                    joined_stemmed_ngram = " ".join(stemmed_ngram)
                    freq = resources[WORD_NGRAM_FREQ_RSC].get(joined_stemmed_ngram, 0)
                    if freq < threshold:
                        joined_stemmed_ngram = OUT_OF_VOCABULARY
                    ngram_counter.update(
                        [
                            "bag_of_words_stemmed|length:{}|ngram:{}".format(
                                len(stemmed_ngram), joined_stemmed_ngram)
                        ]
                    )

        return ngram_counter

    return _extractor


@register_query_feature(feature_name="sys-candidates")
def extract_sys_candidates(entities=None, **kwargs):
    """
    Return an extractor for features based on a heuristic guess of numeric \
        candidates in the current query.

    Returns:
            (function) The feature extractor.
     """
    del kwargs
    entities = entities or DEFAULT_SYS_ENTITIES

    def _extractor(query, resources):
        del resources
        system_entities = query.get_system_entity_candidates(list(entities))
        sys_ent_counter = Counter()
        for entity in system_entities:
            sys_ent_counter.update(["sys_candidate|type:{}".format(entity.entity.type)])
            sys_ent_counter.update(
                [
                    "sys_candidate|type:{}|granularity:{}".format(
                        entity.entity.type, entity.entity.value.get("grain")
                    )
                ]
            )
        return sys_ent_counter

    return _extractor


@register_query_feature(feature_name="word-shape")
def extract_word_shape(lengths=(1,), **kwargs):
    """
    Extracts word shape for ngrams of specified lengths.

    Args:
        lengths (list of int): The ngram length

    Returns:
        (function) An feature extraction function that takes a query and \
            returns ngrams of word shapes, for n of specified lengths.
    """
    del kwargs

    def word_shape_basic(token):
        # example: option --> xxxxx+, 123 ---> ddd, call --> xxxx
        shape = ["d" if character.isdigit() else "x" for character in token]
        if len(shape) > 5:
            if all(x == "d" for x in shape):
                return "ddddd+"
            elif all(x == "x" for x in shape):
                return "xxxxx+"
        return "".join(shape)

    def _extractor(query, resources):
        del resources
        tokens = query.normalized_tokens
        shape_counter = Counter()
        for length in lengths:
            for i in range(len(tokens) - length + 1):
                word_shapes = []
                for token in tokens[i : i + length]:
                    # We can incorporate different kinds of shapes in the future (capitalization)
                    tok = word_shape_basic(token)
                    word_shapes.append(tok)
                shape_counter.update(
                    [
                        "bag_of_words|length:{}|word_shape:{}".format(
                            len(word_shapes), " ".join(word_shapes)
                        )
                    ]
                )
        q_len = float(len(tokens))
        for entry in shape_counter:
            shape_counter[entry] = math.log(shape_counter[entry] + 1, 2) / q_len
        return shape_counter

    return _extractor


@register_query_feature(feature_name="edge-ngrams")
@requires(WORD_FREQ_RSC)
def extract_edge_ngrams(lengths=(1,), **kwargs):
    """
    Extract ngrams of some specified lengths.

    Args:
        lengths (list of int): The ngram length.

    Returns:
        (function) An feature extraction function that takes a query and \
            returns ngrams of the specified lengths at start and end of query.
    """
    del kwargs

    def _extractor(query, resources):
        tokens = query.normalized_tokens
        feats = {}

        for length in lengths:
            if length <= len(tokens):
                left_tokens = [mask_numerics(tok) for tok in tokens[:length]]
                left_tokens = [
                    tok if resources[WORD_FREQ_RSC].get(tok, 0) > 1 else OUT_OF_VOCABULARY
                    for tok in left_tokens
                ]
                right_tokens = [mask_numerics(tok) for tok in tokens[-length:]]
                right_tokens = [
                    tok if resources[WORD_FREQ_RSC].get(tok, 0) > 1 else OUT_OF_VOCABULARY
                    for tok in right_tokens
                ]
                feats.update(
                    {
                        "bag_of_words|edge:left|length:{}|ngram:{}".format(
                            length, " ".join(left_tokens)
                        ): 1
                    }
                )
                feats.update(
                    {
                        "bag_of_words|edge:right|length:{}|ngram:{}".format(
                            length, " ".join(right_tokens)
                        ): 1
                    }
                )
        return feats

    return _extractor


@register_query_feature(feature_name="freq")
@requires(WORD_FREQ_RSC)
def extract_freq(bins=5, **kwargs):
    """
    Extract frequency bin features.

    Args:
        bins (int): The number of frequency bins (besides OOV)

    Returns:
        (function): A feature extraction function that returns the log of the \
            count of query tokens within each frequency bin.

    """

    def _extractor(query, resources):
        tokens = query.normalized_tokens
        stemmed_tokens = query.stemmed_tokens

        freq_dict = resources[WORD_FREQ_RSC]
        max_freq = freq_dict.most_common(1)[0][1]
        freq_features = defaultdict(int)

        for idx, tok in enumerate(tokens):
            tok = mask_numerics(tok)

            if kwargs.get(ENABLE_STEMMING, False):
                stemmed_tok = stemmed_tokens[idx]
                stemmed_tok = mask_numerics(stemmed_tok)
                freq = freq_dict.get(tok, freq_dict.get(stemmed_tok, 0))
            else:
                freq = freq_dict.get(tok, 0)

            if freq < 2:
                freq_features["in_vocab:OOV"] += 1
            else:
                # Bin the frequency with break points at
                # half max, a quarter max, an eighth max, etc.
                freq_bin = int(math.log(max_freq, 2) - math.log(freq, 2))
                if freq_bin < bins:
                    freq_features["in_vocab:IV|freq_bin:{}".format(freq_bin)] += 1
                else:
                    freq_features["in_vocab:IV|freq_bin:{}".format(bins)] += 1

        q_len = float(len(tokens))
        for k in freq_features:
            # sublinear
            freq_features[k] = math.log(freq_features[k] + 1, 2)
            # ratio
            freq_features[k] /= q_len
        return freq_features

    return _extractor


@register_query_feature(feature_name="gaz-freq")
@requires(GAZETTEER_RSC)
@requires(WORD_FREQ_RSC)
def extract_gaz_freq(**kwargs):
    """
    Extract frequency bin features for each gazetteer

    Returns:
        (function): A feature extraction function that returns the log of the \
            count of query tokens within each gazetteer's frequency bins.
    """
    del kwargs

    def _extractor(query, resources):
        tokens = query.normalized_tokens
        freq_features = defaultdict(int)

        for tok in tokens:
            query_freq = OUT_OF_VOCABULARY if resources[WORD_FREQ_RSC].get(tok) is None \
                else IN_VOCABULARY
            for gaz_name, gaz in resources[GAZETTEER_RSC].items():
                freq = len(gaz["index"].get(tok, []))
                if freq > 0:
                    freq_bin = int(math.log(freq, 2) / 2)
                    freq_features[
                        "in_gaz|type:{}|gaz_freq_bin:{}".format(gaz_name, freq_bin)
                    ] += 1
                    freq_features[
                        "in_vocab:{}|in_gaz|type:{}|gaz_freq_bin:{}".format(
                            query_freq, gaz_name, freq_bin
                        )
                    ] += 1

        q_len = float(len(tokens))
        for k in freq_features:
            # sublinear
            freq_features[k] = math.log(freq_features[k] + 1, 2)
            # ratio
            freq_features[k] /= q_len
        return freq_features

    return _extractor


@register_query_feature(feature_name="in-gaz")
@requires(GAZETTEER_RSC)
def extract_in_gaz_feature(scaling=1, **kwargs):
    """Returns a feature extractor that generates a set of features indicating the presence
    of query n-grams in different entity gazetteers. Used by the domain and intent classifiers
    when the 'in-gaz' feature is specified in the config.

    Args:
        scaling (int): A multiplicative scale factor to the ``ratio_pop`` and ``ratio`` features of
        the in-gaz feature set.

    Returns:
        function: Returns an extractor function
    """
    del kwargs

    def _extractor(query, resources):
        in_gaz_features = defaultdict(float)

        norm_text = query.normalized_text
        tokens = query.normalized_tokens
        verbose_tokens = query.get_verbose_normalized_tokens()
        ngrams = get_ngrams_upto_n(tokens, len(tokens))
        for ngram, token_span in ngrams:
            for gaz_name, gaz in resources[GAZETTEER_RSC].items():
                if ngram in gaz["pop_dict"]:
                    popularity = gaz["pop_dict"].get(ngram, 0.0)
                    _, raw_ngram, _ = query.get_token_ngram_raw_ngram_span(
                        verbose_tokens, token_span[0], token_span[1])
                    ratio = len(raw_ngram) / len(norm_text) * scaling
                    ratio_pop = ratio * popularity
                    in_gaz_features[
                        "in_gaz|type:{}|ratio_pop".format(gaz_name)
                    ] += ratio_pop
                    in_gaz_features["in_gaz|type:{}|ratio".format(gaz_name)] += ratio
                    in_gaz_features["in_gaz|type:{}|pop".format(gaz_name)] += popularity
                    in_gaz_features["in_gaz|type:{}".format(gaz_name)] = 1

        return in_gaz_features

    return _extractor


@register_query_feature(feature_name="length")
def extract_length(**kwargs):
    """
    Extract length measures (tokens and chars; linear and log) on whole query.

    Returns:
        (function) A feature extraction function that takes a query and \
            returns number of tokens and characters on linear and log scales
    """
    del kwargs

    def _extractor(query, resources):
        del resources
        tokens = len(query.normalized_tokens)
        chars = len(query.normalized_text)
        return {
            "tokens": tokens,
            "chars": chars,
            "tokens_log": math.log(tokens + 1),
            "chars_log": math.log(chars + 1),
        }

    return _extractor


@register_query_feature(feature_name="exact")
@requires(QUERY_FREQ_RSC)
def extract_query_string(scaling=1000, **kwargs):
    """
    Extract whole query string as a feature.

    Returns:
        (function) A feature extraction function that takes a query and \
            returns the whole query string for exact matching

    """

    def _extractor(query, resources):
        query_key = "<{}>".format(query.normalized_text)
        if query_key in resources[QUERY_FREQ_RSC]:
            return {"exact|query:{}".format(query_key): scaling}

        if kwargs.get(ENABLE_STEMMING, False):
            stemmed_query_key = "<{}>".format(query.stemmed_text)
            if stemmed_query_key in resources[QUERY_FREQ_RSC]:
                return {"exact|query:{}".format(stemmed_query_key): scaling}

        return {"exact|query:{}".format("<OOV>"): scaling}

    return _extractor


@register_query_feature(feature_name="sentiment")
@requires(SENTIMENT_ANALYZER)
def extract_sentiment(analyzer="composite", **kwargs):
    """Generates sentiment intensity scores for each query

    Returns:
        (function) A feature extraction function that takes in a query and \
            returns sentiment values across positive, negative and neutral

    """
    del kwargs

    def _extractor(query, resources):
        text = query.text
        sentiment_scores = resources[SENTIMENT_ANALYZER].polarity_scores(text)
        if analyzer == "composite":
            return {"sentiment|composite": sentiment_scores["compound"]}
        else:
            return {
                "sentiment|positive": sentiment_scores["pos"],
                "sentiment|negative": sentiment_scores["neg"],
                "sentiment|neutral": sentiment_scores["neu"],
            }

    return _extractor


def find_ngrams(input_list, n, **kwargs):
    """Generates all n-gram combinations from a list of strings

    Args:
        input_list (list): List of string to n-gramize
        n (int): The size of the n-gram

    Returns:
        list: A list of ngrams across all the strings in the \
            input list
    """
    del kwargs
    result = []
    for ngram in zip(*[input_list[i:] for i in range(n)]):
        result.append(" ".join(ngram))
    return result<|MERGE_RESOLUTION|>--- conflicted
+++ resolved
@@ -582,12 +582,8 @@
                 if feature.endswith('log_len'):
                     token_features[feature] = math.log((float(sum(value)) / len(value)) + 1)
                 else:
-<<<<<<< HEAD
-                    token_features[feature] = math.log(value + 1)  # Adjust value to be > 0
-=======
                     # Adjust value to be greater than 0
                     token_features[feature] = math.log(value + 1)
->>>>>>> f0756bfd
         return feat_seq
 
     return _extractor
