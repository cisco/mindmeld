--- conflicted
+++ resolved
@@ -102,11 +102,7 @@
         """ Creates directories + files for all languages/files. All file paths should be valid.
         TODO: consider main files"""
 
-<<<<<<< HEAD
         # for main, languages in intents.items():  # TODO: use meta data from main
-=======
-        # for main, languages in intents.items():
->>>>>>> 8fa1d393
         for languages in intents.values():
             # for language, sub in languages.items():
             for sub in languages.values():
@@ -176,11 +172,7 @@
 
         w = {"entities": "entries", "intents": "usersays"}
         p = r".+(?<=(_" + w[level] + "_))(.*)(?=(.json))"
-<<<<<<< HEAD
-
-=======
-        
->>>>>>> 8fa1d393
+
         info = {}
         for name in files:
             match = re.match(p, name)
@@ -209,11 +201,7 @@
         self._create_intents_directories(intents)
 
     # ^ create training data
-<<<<<<< HEAD
-
-=======
-    
->>>>>>> 8fa1d393
+
     @staticmethod
     def create_handle(params):
         return "@app.handle(" + params + ")"
@@ -223,11 +211,7 @@
         return "def " + function_name + "(request, responder):"
 
     @staticmethod
-<<<<<<< HEAD
     def create_function(handles, function_name, replies):
-=======
-    def create_function(function_name, handles, replies):
->>>>>>> 8fa1d393
         assert isinstance(handles, list)
 
         result = ""
@@ -252,11 +236,7 @@
 
             # iterate over all the intents
             # for i, (main, languages) in enumerate(intents.items()):
-<<<<<<< HEAD
             for i, main in enumerate(intents.keys()):
-=======
-            for i, main in enumerate(intents.values()):
->>>>>>> 8fa1d393
                 df_main = os.path.join(self.dialogflow_project_directory,
                                        "intents", main + ".json")
 
@@ -267,10 +247,7 @@
                     for response in datastore["responses"]:
                         for message in response["messages"]:
                             data = message["speech"]
-<<<<<<< HEAD
-=======
-                            
->>>>>>> 8fa1d393
+
                             replies = data if isinstance(data, list) else [data]
 
                             if datastore["fallbackIntent"]:
@@ -281,13 +258,8 @@
                                 handles = ["intent=" + "'" + datastore["name"] + "'"]
 
                             target.write(DialogFlowConverter.create_function(
-<<<<<<< HEAD
                                                                 handles=handles,
                                                                 function_name=function_name,
-=======
-                                                                function_name=function_name,
-                                                                handles=handles,
->>>>>>> 8fa1d393
                                                                 replies=replies) + "\n\n")
 
     def create_main(self):
