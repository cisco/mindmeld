# -*- coding: utf-8 -*-
#
# Copyright (c) 2015 Cisco Systems, Inc. and others.  All rights reserved.
# Licensed under the Apache License, Version 2.0 (the "License");
# you may not use this file except in compliance with the License.
# You may obtain a copy of the License at
#     http://www.apache.org/licenses/LICENSE-2.0
# Unless required by applicable law or agreed to in writing, software
# distributed under the License is distributed on an "AS IS" BASIS,
# WITHOUT WARRANTIES OR CONDITIONS OF ANY KIND, either express or implied.
# See the License for the specific language governing permissions and
# limitations under the License.
import importlib
import logging
import os
import re
from abc import ABC, abstractmethod
from copy import deepcopy
from enum import Enum

import spacy
from tqdm import tqdm

from .components import NaturalLanguageProcessor
from .components._config import get_auto_annotator_config
from .constants import CURRENCY_SYMBOLS, SPACY_ANNOTATOR_SUPPORTED_ENTITIES, _no_overlap
from .core import Entity, QueryEntity, Span
from .exceptions import MarkupError
from .markup import dump_queries, load_query
from .models.helpers import register_annotator
<<<<<<< HEAD
from .constants import (
    SPACY_ANNOTATOR_SUPPORTED_ENTITIES, CURRENCY_SYMBOLS, _no_overlap, _get_pattern
)
from .components import NaturalLanguageProcessor
=======
>>>>>>> ad057f7c
from .path import get_entity_types
from .query_factory import QueryFactory
from .resource_loader import ResourceLoader
from .system_entity_recognizer import DucklingRecognizer

logger = logging.getLogger(__name__)

EN_CORE_WEB_SM = "en_core_web_sm"
EN_CORE_WEB_MD = "en_core_web_md"
EN_CORE_WEB_LG = "en_core_web_lg"


class AnnotatorAction(Enum):
    ANNOTATE = "annotate"
    UNANNOTATE = "unannotate"


class Annotator(ABC):
    """
    Abstract Annotator class that can be used to build a custom Annotation class.
    """

    def __init__(self, app_path, config=None):
        """ Initializes an annotator.

        Args:
            app_path (str): The location of the MindMeld app
            config (dict, optional): A config object to use. This will
                override the config specified by the app's config.py file.
        """
        self.app_path = app_path
        self.config = config or get_auto_annotator_config(app_path=app_path)
        self._resource_loader = ResourceLoader.create_resource_loader(app_path)

    def _get_file_entities_map(self, action: AnnotatorAction, config):
        """ Creates a dictionary that maps file paths to entities given
        regex rules defined in the config.

        Args:
            action (AnnotatorAction): Can be "annotate" or "unannotate". Used as a key
                to access a list of regex rules in the config dictionary.
            config (dict): Config to use instead of the class config.

        Returns:
            file_entities_map (dict): A dictionary that maps file paths in an
                App to a list of entities.
        """
        config = config or self.config
        all_file_paths = self._resource_loader.get_all_file_paths()
        file_entities_map = {path: [] for path in all_file_paths}

        if action == AnnotatorAction.ANNOTATE:
            rules = config[AnnotatorAction.ANNOTATE.value]
        elif action == AnnotatorAction.UNANNOTATE:
            rules = config[AnnotatorAction.UNANNOTATE.value]

        for rule in rules:
            pattern = _get_pattern(rule)
            compiled_pattern = re.compile(pattern)
            filtered_paths = self._resource_loader.filter_file_paths(
                compiled_pattern=compiled_pattern, file_paths=all_file_paths
            )
            for path in filtered_paths:
                entities = self._get_entities(rule)
                file_entities_map[path] = entities
        return file_entities_map

    def _get_entities(self, rule):
        """ Process the entities specified in a rule dictionary. Check if they are valid
        for the given annotator.

        Args:
            rule (dict): Annotation/Unannotation rule with an "entities" key.

        Returns:
            valid_entities (list): List of valid entities specified in the rule.
        """
        if rule["entities"].strip() in ["*", ".*", ".+"]:
            return ["*"]
        entities = re.sub("[()]", "", rule["entities"]).split("|")
        valid_entities = []
        for entity in entities:
            entity = entity.strip()
            if self.valid_entity_check(entity):
                valid_entities.append(entity)
            else:
                logger.warning("%s is not a valid entity. Skipping entity.", entity)
        return valid_entities

    @property
    @abstractmethod
    def supported_entity_types(self):
        """
        Returns:
            supported_entity_types (list): List of supported entity types.
        """
        raise NotImplementedError("Subclasses must implement this method")

    def valid_entity_check(self, entity):
        """ Determine if an entity type is valid.

        Args:
            entity (str): Name of entity to annotate.

        Returns:
            bool: Whether entity is valid.
        """
        entity = entity.lower().strip()
        return entity in self.supported_entity_types

    def annotate(self, **kwargs):
        """ Annotate data based on configurations in the config.py file.

        Args:
            kwargs (dict, optional): Configuration overrides can be passed in as arguments.
        """
        config = deepcopy(self.config)
        for key, value in kwargs.items():
            config[key] = value
        if not config["annotate"]:
            logger.warning(
                """'annotate' field is not configured or misconfigured in the `config.py`.
                 We can't find any file to annotate."""
            )
            return
        file_entities_map = self._get_file_entities_map(
            action=AnnotatorAction.ANNOTATE, config=config
        )
        self._modify_queries(
            file_entities_map, action=AnnotatorAction.ANNOTATE, config=config
        )

    def unannotate(self, **kwargs):
        """ Unannotate data based on configurations in the config.py file.

        Args:
            kwargs (dict, optional): Configuration overrides can be passed in as arguments.
            unannotate_all (bool): Unannotate all entities.
        """
        config = deepcopy(self.config)
        for key, value in kwargs.items():
            if key == "unannotate_all" and value:
                config["unannotate"] = [
                    {"domains": ".*", "intents": ".*", "files": ".*", "entities": ".*",}
                ]
                config["unannotate_supported_entities_only"] = False
            else:
                config[key] = value

        if not config["unannotate"]:
            logger.warning(
                """'unannotate' field is not configured or misconfigured in the `config.py`.
                 We can't find any file to unannotate."""
            )
            return
        file_entities_map = self._get_file_entities_map(
            action=AnnotatorAction.UNANNOTATE, config=config
        )
        self._modify_queries(
            file_entities_map, action=AnnotatorAction.UNANNOTATE, config=config
        )

    def _modify_queries(self, file_entities_map, action: AnnotatorAction, config):
        """ Iterates through App files and annotates or unannotates queries.

        Args:
            file_entities_map (dict): A dictionary that maps a file paths
                in an App to a list of entities.
            action (AnnotatorAction): Can be "annotate" or "unannotate".
            config (dict): Config to use instead of the class config.
        """
        query_factory = QueryFactory.create_query_factory(self.app_path)
        path_list = [p for p in file_entities_map if file_entities_map[p]]
        for path in path_list:
            processed_queries = Annotator._get_processed_queries(
                file_path=path, query_factory=query_factory
            )
            tqdm_desc = "Processing " + path + ": "
            for processed_query in tqdm(processed_queries, ascii=True, desc=tqdm_desc):
                entity_types = file_entities_map[path]
                if action == AnnotatorAction.ANNOTATE:
                    self._annotate_query(
                        processed_query=processed_query,
                        entity_types=entity_types,
                        config=config,
                    )
                elif action == AnnotatorAction.UNANNOTATE:
                    self._unannotate_query(
                        processed_query=processed_query,
                        remove_entities=entity_types,
                        config=config,
                    )
            with open(path, "w") as outfile:
                outfile.write("".join(list(dump_queries(processed_queries))))
                outfile.close()

    @staticmethod
    def _get_processed_queries(file_path, query_factory):
        """ Converts queries in a given path to processed queries.
        Skips and presents a warning if loading the query creates an error.

        Args:
            file_path (str): Path to file containing queries.
            query_factory (QueryFactory): Used to generate processed queries.

        Returns:
            processed_queries (list): List of processed queries from file.
        """
        with open(file_path) as infile:
            queries = infile.readlines()
        processed_queries = []
        domain, intent = file_path.split(os.sep)[-3:-1]
        for query in queries:
            try:
                processed_query = load_query(
                    markup=query,
                    domain=domain,
                    intent=intent,
                    query_factory=query_factory,
                )
                processed_queries.append(processed_query)
            except (AssertionError, MarkupError):
                logger.warning("Skipping query. Error in processing: %s", query)
        return processed_queries

    def _annotate_query(self, processed_query, entity_types, config):
        """ Updates the entities of a processed query with newly
        annotated entities.

        Args:
            processed_query (ProcessedQuery): The processed query to update.
            entity_types (list): List of entities allowed for annotation.
            config (dict): Config to use instead of the class config.
        """
        current_entities = list(processed_query.entities)
        annotated_entities = self._get_annotated_entities(
            processed_query=processed_query, entity_types=entity_types
        )
        final_entities = self._resolve_conflicts(
            current_entities=current_entities,
            annotated_entities=annotated_entities,
            config=config,
        )
        processed_query.entities = tuple(final_entities)

    def _get_annotated_entities(self, processed_query, entity_types=None):
        """ Creates a list of query entities after parsing the text of a
        processed query.

        Args:
            processed_query (ProcessedQuery): A processed query.
            entity_types (list): List of entities allowed for annotation.

        Returns:
            query_entities (list): List of query entities.
        """
        if len(entity_types) == 0:
            return []
        entity_types = None if entity_types == ["*"] else entity_types
        items = self.parse(
            sentence=processed_query.query.text,
            entity_types=entity_types,
            domain=processed_query.domain,
            intent=processed_query.intent,
        )
        query_entities = [
            Annotator._item_to_query_entity(item, processed_query) for item in items
        ]
        return query_entities if len(query_entities) > 0 else []

    @staticmethod
    def _item_to_query_entity(item, processed_query):
        """ Converts an item returned from parse into a query entity.

        Args:
            item (dict): Dictionary representing an entity with the keys -
                "body", "start", "end", "value", "dim". ("role" is an optional attribute.)
            processed_query (ProcessedQuery): The processed query that the
                entity is found in.

        Returns:
            query_entity (QueryEntity): The converted query entity.
        """
        span = Span(start=item["start"], end=item["end"] - 1)
        role = item.get("role")
        entity = Entity(
            text=item["body"], entity_type=item["dim"], role=role, value=item["value"]
        )
        query_entity = QueryEntity.from_query(
            query=processed_query.query, span=span, entity=entity
        )
        return query_entity

    def _resolve_conflicts(self, current_entities, annotated_entities, config):
        """ Resolve overlaps between existing entities and newly annotad entities.

        Args:
            current_entities (list): List of existing query entities.
            annotated_entities (list): List of new query entities.
            config (dict): Config to use instead of the class config.

        Returns:
            final_entities (list): List of resolved query entities.
        """
        config = config or self.config
        overwrite = config["overwrite"]
        base_entities = annotated_entities if overwrite else current_entities
        other_entities = current_entities if overwrite else annotated_entities

        additional_entities = []
        for o_entity in other_entities:
            no_overlaps = [
                _no_overlap(o_entity, b_entity) for b_entity in base_entities
            ]
            if all(no_overlaps):
                additional_entities.append(o_entity)
        base_entities.extend(additional_entities)
        return base_entities

    # pylint: disable=R0201
    def _unannotate_query(self, processed_query, remove_entities, config):
        """ Removes specified entities in a processed query. If all entities are being
        removed, this function will not remove entities that the annotator does not support
        unless it is explicitly specified to do so in the config with the param
        "unannotate_supported_entities_only" (boolean).

        Args:
            processed_query (ProcessedQuery): A processed query.
            remove_entities (list): List of entities to remove.
            config (dict): Config to use instead of the class config.
        """
        config = config or self.config
        remove_supported_only = config["unannotate_supported_entities_only"]
        keep_entities = []
        for query_entity in processed_query.entities:
            if remove_entities == ["*"]:
                is_supported_entity = self.valid_entity_check(query_entity.entity.type)
                if remove_supported_only and not is_supported_entity:
                    keep_entities.append(query_entity)
            elif query_entity.entity.type not in remove_entities:
                keep_entities.append(query_entity)
        processed_query.entities = tuple(keep_entities)

    @abstractmethod
    def parse(self, sentence, **kwargs):
        """ Extract entities from a sentence. Detected entities should be
        represented as dictionaries with the following keys: "body", "start"
        (start index), "end" (end index), "value", "dim" (entity type).

        Args:
            sentence (str): Sentence to detect entities.

        Returns:
            entities (list): List of entity dictionaries.
        """
        raise NotImplementedError("Subclasses must implement this method")


class SpacyAnnotator(Annotator):
    """ (English) Annotator class that uses spacy to generate annotations.
    Supported entities include: "sys_time", "sys_interval", "sys_duration", "sys_number",
    "sys_amount-of-money", "sys_distance", "sys_weight", "sys_ordinal", "sys_quantity",
    "sys_percent", "sys_org", "sys_loc", "sys_person", "sys_gpe", "sys_norp", "sys_fac",
    "sys_product", "sys_event", "sys_law", "sys_langauge", "sys_work-of-art", "sys_other-quantity",
    For more information on the supported entities for the Spacy Annotator check the MindMeld docs.
    """

    def __init__(self, app_path, config=None):
        """ Initializes an annotator.

        Args:
            app_path (str): The location of the MindMeld app
            config (dict, optional): A config object to use. This will
                override the config specified by the app's config.py file.
        """
        super().__init__(app_path=app_path, config=config)

        self.model = self.config.get("spacy_model", EN_CORE_WEB_LG)
        self.nlp = SpacyAnnotator._load_model(self.model)
        self.duckling = DucklingRecognizer.get_instance()
        self.ANNOTATOR_TO_DUCKLING_ENTITY_MAPPINGS = {
            "money": "sys_amount-of-money",
            "cardinal": "sys_number",
            "ordinal": "sys_ordinal",
            "person": "sys_person",
            "percent": "sys_percent",
            "distance": "sys_distance",
            "quantity": "sys_weight",
        }

    @staticmethod
    def _load_model(model):
        """ Load Spacy English model. Download if needed.

        Args:
            model (str): Spacy model ("en_core_web_sm", "en_core_web_md", or
                "en_core_web_lg").

        Returns:
            nlp (spacy.lang.en.English): Spacy language model.
        """
        if model not in [EN_CORE_WEB_SM, EN_CORE_WEB_MD, EN_CORE_WEB_LG]:
            logger.warning(
                "%s is not an English model. The Auto Annotator is currently not"
                " designed for non-English models but they can be used.",
                model,
            )
        logger.info("Loading Spacy model %s.", model)
        try:
            return spacy.load(model)
        except OSError:
            logger.warning("%s not found. Downloading the model.", model)
            os.system("python -m spacy download " + model)
            try:
                language_module = importlib.import_module(model)
            except ModuleNotFoundError as e:
                raise ValueError("Unknown Spacy model name: {!r}.".format(model)) from e
            return language_module.load()

    @property
    def supported_entity_types(self):  # pylint: disable=W0236
        """
        Returns:
            supported_entity_types (list): List of supported entity types.
        """
        return SPACY_ANNOTATOR_SUPPORTED_ENTITIES

    def parse(self, sentence, entity_types=None, **kwargs):
        """ Extracts entities from a sentence. Detected entities should are
        represented as dictionaries with the following keys: "body", "start"
        (start index), "end" (end index), "value", "dim" (entity type).

        Args:
            sentence (str): Sentence to detect entities.
            entity_types (list): List of entity types to annotate. If None, all
                possible entity types will be annotated.

        Returns:
            entities (list): List of entity dictionaries.
        """
        doc = self.nlp(sentence)
        spacy_entities = [
            {
                "body": ent.text,
                "start": ent.start_char,
                "end": ent.end_char,
                "value": {"value": ent.text},
                "dim": ent.label_.lower(),
            }
            for ent in doc.ents
        ]

        entity_resolution_func_map = {
            "time": self._resolve_time_date,
            "date": self._resolve_time_date,
            "cardinal": self._resolve_cardinal,
            "money": self._resolve_money,
            "ordinal": self._resolve_ordinal,
            "quantity": self._resolve_quantity,
            "percent": self._resolve_percent,
            "person": self._resolve_person,
        }

        entities = []
        for entity in spacy_entities:
            if entity["dim"] in entity_resolution_func_map:
                params = {"entity": entity}
                if entity["dim"] in ["time", "date"]:
                    params["entity_types"] = entity_types
                elif entity["dim"] in ["money"]:
                    params["sentence"] = sentence
                entity = entity_resolution_func_map[entity["dim"]](**params)
            else:
                entity["dim"] = "sys_" + entity["dim"].replace("_", "-")

            if entity:
                entities.append(entity)

        if entity_types:
            entities = [e for e in entities if e["dim"] in entity_types]

        return entities

    def _resolve_time_date(self, entity, entity_types=None):
        """ Resolves a time related entity. First, an exact match is searched for. If
        not found, the largest substring match is searched for. If the span of the entity
        does not share the exact span match with duckling entities then it is likely that
        spacy has recognized an additional word in the span. For example, "nearly 15 minutes"
        doesn't have an exact match but the largest substring match correctly resolves for
        the substring "15 minutes". Order of priority for the time entities is sys_duration,
        sys_interval, and sys_time.

        Args:
            entity (dict): A dictionary representing an entity.
            entity_types (list): List of entity types to parse. If None, all possible
                entity types will be parsed.

        Returns:
            entity (dict): A resolved entity dict or None if the entity isn't resolved.
        """
        candidates = self.duckling.get_candidates_for_text(entity["body"])

        if len(candidates) == 0:
            return

        time_entities = ["sys_duration", "sys_interval", "sys_time"]
        if entity_types:
            time_entities = [e for e in time_entities if e in entity_types]

        if SpacyAnnotator._resolve_time_exact_match(entity, candidates, time_entities):
            return entity
        elif SpacyAnnotator._resolve_largest_substring(
            entity, candidates, entity_types=time_entities, is_time_related=True
        ):
            return entity

    @staticmethod
    def _get_time_entity_type(candidate):
        """ Determine the "sys" type given a time-related Duckling candidate dictionary.

        Args:
            candidate (dict): A Duckling candidate.

        Returns:
            entity_type (str): Entity type. ("sys_duration", "sys_interval" or "sys_time")
        """
        if candidate["dim"] == "duration":
            return "sys_duration"
        if candidate["dim"] == "time":
            if candidate["value"]["type"] == "interval":
                return "sys_interval"
            else:
                return "sys_time"

    @staticmethod
    def _resolve_time_exact_match(entity, candidates, time_entities):
        """ Resolve a time-related entity given Duckling candidates on the first
        exact match.

        Args:
            entity (dict): A dictionary representing an entity.
            candidates (list): List of dictionary candidates returned by Duckling.parse().
            time_entities (list): List of allowed time-related entity types.

        Returns:
            entity (dict): A resolved entity dict or None if the entity isn't resolved.
        """
        for candidate in candidates:
            candidate_entity = SpacyAnnotator._get_time_entity_type(candidate)
            if (
                candidate_entity in time_entities
                and candidate["body"] == entity["body"]
            ):
                entity["dim"] = candidate_entity
                entity["value"] = candidate["value"]
                return entity

    @staticmethod
    def _resolve_largest_substring(entity, candidates, entity_types, is_time_related):
        """ Resolve an entity by the largest substring match given Duckling candidates.

        Args:
            entity (dict): A dictionary representing an entity.
            candidates (list): List of dictionary candidates returned by Duckling.parse().
            entity_types (list): List of entity types to check.
            is_time_related (bool): Whether the entity is related to time.

        Returns:
            entity (dict): A resolved entity dict or None if the entity isn't resolved.
        """
        largest_candidate = None
        resolved_entity_type = None
        for entity_type in entity_types:
            for candidate in candidates:
                if is_time_related:
                    candidate_entity = SpacyAnnotator._get_time_entity_type(candidate)
                else:
                    candidate_entity = candidate["entity_type"]

                if (
                    candidate_entity == entity_type
                    and candidate["body"] in entity["body"]
                    and (
                        largest_candidate is None
                        or len(candidate["body"]) > len(largest_candidate["body"])
                    )
                ):
                    largest_candidate = candidate
                    resolved_entity_type = entity_type

        if largest_candidate:
            entity["body"] = largest_candidate["body"]
            offset = entity["start"]
            entity["start"] = offset + largest_candidate["start"]
            entity["end"] = offset + largest_candidate["end"]
            entity["value"] = largest_candidate["value"]
            entity["dim"] = resolved_entity_type
            return entity

    def _resolve_cardinal(self, entity):
        if self._resolve_exact_match(entity):
            return entity
        candidates = self.duckling.get_candidates_for_text(entity["body"])
        if self._resolve_largest_substring(
            entity, candidates, entity_types=["sys_number"], is_time_related=False
        ):
            return entity

    def _resolve_money(self, entity, sentence):
        for symbol in CURRENCY_SYMBOLS:
            if symbol in sentence:
                start = entity["start"]
                if (start == 1 and sentence[0] == symbol) or (
                    start >= 2 and sentence[start - 2 : start] == " " + symbol
                ):
                    entity["start"] -= 1
                    entity["body"] = sentence[entity["start"] : entity["end"]]

        return self._resolve_exact_match(entity)

    def _resolve_ordinal(self, entity):
        return self._resolve_exact_match(entity)

    def _resolve_exact_match(self, entity):
        """ Resolves an entity by exact match and corresponding type.

        Args:
            entity (dict): A dictionary representing an entity.

        Returns:
            entity (dict): A resolved entity dict or None if the entity isn't resolved.
        """
        entity["dim"] = self.ANNOTATOR_TO_DUCKLING_ENTITY_MAPPINGS[entity["dim"]]

        candidates = self.duckling.get_candidates_for_text(entity["body"])
        if len(candidates) == 0:
            return

        for candidate in candidates:
            if (
                candidate["entity_type"] == entity["dim"]
                and entity["body"] == candidate["body"]
            ):
                entity["value"] = candidate["value"]
                return entity

    def _resolve_quantity(self, entity):
        """ Resolves a quantity related entity. First looks for an exact match, then
        for the largest substring match. Order of priority is "sys_distance" then "sys_quantity".
        Unresolved entities are labelled as "sys_other-quantity"

        Args:
            entity (dict): A dictionary representing an entity.

        Returns:
            entity (dict): A resolved entity dict or None if the entity isn't resolved.
        """
        candidates = self.duckling.get_candidates_for_text(entity["body"])
        if len(candidates) == 0:
            entity["dim"] = "sys_other-quantity"
            return entity

        entity_types = ["distance", "quantity"]
        for entity_type in entity_types:
            for candidate in candidates:
                if (
                    candidate["dim"] == entity_type
                    and candidate["body"] == entity["body"]
                ):
                    entity["value"] = candidate["value"]
                    entity["dim"] = self.ANNOTATOR_TO_DUCKLING_ENTITY_MAPPINGS[
                        entity_type
                    ]
                    return entity

        if SpacyAnnotator._resolve_largest_substring(
            entity, candidates, entity_types=entity_types, is_time_related=False
        ):
            return entity
        else:
            entity["dim"] = "sys_other-quantity"
            return entity

    def _resolve_percent(self, entity):
        """ Resolves an entity related to percentage. Uses a heuristic of finding
        the largest candidate value and dividing by 100. If the candidate value is
        a float, the float value divided by 100 is immediately returned.

        Args:
            entity (dict): A dictionary representing an entity.

        Returns:
            entity (dict): A resolved entity dict or None if the entity isn't resolved.
        """
        entity["dim"] = self.ANNOTATOR_TO_DUCKLING_ENTITY_MAPPINGS[entity["dim"]]

        candidates = self.duckling.get_candidates_for_text(entity["body"])
        if len(candidates) == 0:
            return

        possible_values = []
        for candidate in candidates:
            if candidate["entity_type"] == "sys_number":
                value = candidate["value"]["value"]
                if isinstance(value, float):
                    entity["value"]["value"] = value / 100
                    return entity
                else:
                    possible_values.append(value)
        entity["value"]["value"] = max(possible_values) / 100
        return entity

    def _resolve_person(self, entity):
        """ Resolves a person entity by unlabelling a possessive "'s" from the
        name if it exists.

        Args:
            entity (dict): A dictionary representing an entity.

        Returns:
            entity (dict): A resolved entity dict.
        """
        entity["dim"] = self.ANNOTATOR_TO_DUCKLING_ENTITY_MAPPINGS[entity["dim"]]

        if len(entity["body"]) >= 2 and entity["body"][-2:] == "'s":
            entity["value"] = {"value": entity["body"][:-2]}
            entity["body"] = entity["body"][:-2]
            entity["end"] -= 2
        return entity


class BootstrapAnnotator(Annotator):
    """ Bootstrap Annotator class used to generate annotations based on existing annotations.
    """

    def __init__(self, app_path, config=None):
        super().__init__(app_path=app_path, config=config)
        self.confidence_threshold = float(self.config.get("confidence_threshold", 0))
        logger.info("BootstrapAnnotator is loading %s.", self.app_path)
        self.nlp = NaturalLanguageProcessor(self.app_path)
        self.nlp.build()

    def parse(self, sentence, entity_types, domain: str, intent: str, **kwargs):
        """
        Args:
                sentence (str): Sentence to detect entities.
                entity_types (list): List of entity types to parse. If None, all
                        possible entity types will be parsed.
        Returns: entities (list): List of entity dictionaries.
        """
        response = self.nlp.process(
            sentence, allowed_nlp_classes={domain: {intent: {}}}, verbose=True
        )
        entities = []
        for i, entity in enumerate(response["entities"]):
            if not entity_types or entity["type"] in entity_types:
                entity_confidence = response["confidences"]["entities"][i][
                    entity["type"]
                ]
                if entity_confidence >= self.confidence_threshold:
                    entities.append(
                        {
                            "body": entity["text"],
                            "start": entity["span"]["start"],
                            "end": entity["span"]["end"] + 1,
                            "dim": entity["type"],
                            "value": entity["value"],
                            "role": entity["role"],
                        }
                    )
        return entities

    @property
    def supported_entity_types(self):  # pylint: disable=W0236
        """
        Returns:
            supported_entity_types (list): List of supported entity types.
        """
        return get_entity_types(self.app_path)

    def valid_entity_check(self, entity):
        """ Determine if an entity type is valid.

        Args:
            entity (str): Name of entity to annotate.

        Returns:
            bool: Whether entity is valid.
        """
        entity = entity.lower().strip()
        return Entity.is_system_entity(entity) or entity in self.supported_entity_types


register_annotator("SpacyAnnotator", SpacyAnnotator)
register_annotator("BootstrapAnnotator", BootstrapAnnotator)<|MERGE_RESOLUTION|>--- conflicted
+++ resolved
@@ -23,18 +23,13 @@
 
 from .components import NaturalLanguageProcessor
 from .components._config import get_auto_annotator_config
-from .constants import CURRENCY_SYMBOLS, SPACY_ANNOTATOR_SUPPORTED_ENTITIES, _no_overlap
+from .constants import (
+    SPACY_ANNOTATOR_SUPPORTED_ENTITIES, CURRENCY_SYMBOLS, _no_overlap, _get_pattern
+)
 from .core import Entity, QueryEntity, Span
 from .exceptions import MarkupError
 from .markup import dump_queries, load_query
 from .models.helpers import register_annotator
-<<<<<<< HEAD
-from .constants import (
-    SPACY_ANNOTATOR_SUPPORTED_ENTITIES, CURRENCY_SYMBOLS, _no_overlap, _get_pattern
-)
-from .components import NaturalLanguageProcessor
-=======
->>>>>>> ad057f7c
 from .path import get_entity_types
 from .query_factory import QueryFactory
 from .resource_loader import ResourceLoader
