# -*- coding: utf-8 -*-
#
# Copyright (c) 2015 Cisco Systems, Inc. and others.  All rights reserved.
# Licensed under the Apache License, Version 2.0 (the "License");
# you may not use this file except in compliance with the License.
# You may obtain a copy of the License at
#     http://www.apache.org/licenses/LICENSE-2.0
# Unless required by applicable law or agreed to in writing, software
# distributed under the License is distributed on an "AS IS" BASIS,
# WITHOUT WARRANTIES OR CONDITIONS OF ANY KIND, either express or implied.
# See the License for the specific language governing permissions and
# limitations under the License.

"""
    This module contains the class which serves the MindMeld API.
"""
import json
import logging
import os
import sys
import time
import uuid

from flask import Flask, Request, g, jsonify, request
from flask_cors import CORS

from ._version import current as __version__
from .components.dialogue import DialogueResponder
from .exceptions import BadMindMeldRequestError

logger = logging.getLogger(__name__)


class MindMeldRequest(Request):  # pylint: disable=too-many-ancestors
    """This class represents requests to the MindMeldServer. It extends
    flask.Request to provide
    custom handling of certain exceptions.
    """

    def on_json_loading_failed(self, exc):
        """Called if decoding of the JSON data failed.

        The return value of this method is used by get_json() when an error
        occurred. The default implementation just raises a BadRequest exception.
        """
        del exc
        raise BadMindMeldRequestError(
            "Malformed request body: {0:s}".format(sys.exc_info()[1])
        )


class MindMeldServer:
    """This class sets up a Flask web server."""

    def __init__(self, app_manager):
        self._app_manager = app_manager
        self._request_logger = logger.getChild("requests")

        server = Flask("mindmeld")
        CORS(server)

        server.request_class = MindMeldRequest

<<<<<<< HEAD
        # Set the version for logging purposes
        self._package_version = __version__
=======
        server.config["MAX_CONTENT_LENGTH"] = 1024 * 1024 * 16

        # Set the version for logging purposes
        self._package_version = __version__
        self._app_version = None
        if os.environ.get("MM_APP_VERSION"):
            self._app_version = os.environ.get("MM_APP_VERSION")
        elif os.environ.get("MM_APP_VERSION_FILE"):
            version_file = os.environ.get("MM_APP_VERSION_FILE")
            try:
                with open(version_file, "r") as file:
                    self._app_version = file.readline().strip()
            except (OSError, IOError):
                # failed to set version
                logger.warning("Failed to open app version file: '%s'", version_file)
>>>>>>> 0ed4369c

        # pylint: disable=unused-variable
        @server.route("/parse", methods=["POST"])
        def parse():
            """The main endpoint for the MindMeld API"""
            request_json = request.get_json()
            if request_json is None:
                msg = "Invalid Content-Type: Only 'application/json' is supported."
                raise BadMindMeldRequestError(msg, status_code=415)

            safe_request = {}
            for key in ["text", "params", "context", "frame", "history", "verbose"]:
                if key in request_json:
                    safe_request[key] = request_json[key]
            response = self._app_manager.parse(**safe_request)
            # add request id to response
            # use the passed in id if any
            request_id = request_json.get("request_id", str(uuid.uuid4()))
            response.request_id = request_id
            return jsonify(DialogueResponder.to_json(response))

        @server.before_request
        def _before_request():
            g.start_time = time.time()

        @server.after_request
        def _after_request(response):
            g.response_time = time.time() - g.start_time
            g.response = response

            # add response time to response
            try:
                data = json.loads(response.get_data(as_text=True))
                data["response_time"] = g.response_time
                data["version"] = "2.0"
                response.set_data(json.dumps(data))
            except json.JSONDecodeError:
                pass

            return response

        @server.teardown_request
        def _teardown_request(error):
            del error
            if hasattr(g, "log_this_request") and g.log_this_request:
                response = g.get("response", None)
                self._log_request(request, response)

        # handle exceptions
        @server.errorhandler(BadMindMeldRequestError)
        def handle_bad_request(error):
            response = jsonify(error.to_dict())
            response.status_code = error.status_code
            logger.error(json.dumps(error.to_dict()))
            return response

        @server.errorhandler(500)
        def handle_server_error(error):
            response_data = {"error": error.message}
            response = jsonify(response_data)
            response.status_code = 500
            logger.error(json.dumps(response_data))
            return response

<<<<<<< HEAD
        @server.route('/health', methods=['GET'])
        def status_check():
            body = {'status': 'OK', 'package_version': self._package_version}
=======
        @server.route("/_status", methods=["GET"])
        def status_check():
            body = {"status": "OK", "package_version": self._package_version}
            if self._app_version:
                body["app_version"] = self._app_version
>>>>>>> 0ed4369c
            return jsonify(body)

        self._server = server

    def run(self, **kwargs):
        """Starts the flask server."""
        self._server.run(**kwargs)

    def _log_request(self, req, response):
        try:
            response_data = json.loads(response.data)

            if req.headers.getlist("X-Forwarded-For"):
                ip_address = req.headers.getlist("X-Forwarded-For")[0]
            else:
                ip_address = req.remote_addr

            if req.method == "GET":
                request_data = req.args.to_dict()
            else:
                request_data = req.get_json()

            # TODO add hook for app to modify logged info

        except (KeyError, ValueError, AttributeError) as exc:
            logger.warning("Error occured while logging request")
            logger.debug("Response: %s\nerror: %s", response, exc)
            return

        log_request_data = {}
<<<<<<< HEAD
        log_request_data['response'] = response_data
        log_request_data['request'] = request_data
        if hasattr(g, 'response_time'):
            log_request_data['response_time'] = g.response_time
        if hasattr(g, 'app_name'):
            log_request_data['app_name'] = g.app_name

        log_request_data['ip'] = ip_address
        log_request_data['platform'] = req.user_agent.platform
        log_request_data['url_root'] = req.url_root
        log_request_data['base_url'] = req.base_url
        log_request_data['source'] = {'type': 'app'}
        log_request_data['source']['package_version'] = self._package_version
        if os.environ.get('MM_NODE_NAME'):
            log_request_data['source']['node_name'] = os.environ.get('MM_NODE_NAME')
=======
        log_request_data["response"] = response_data
        log_request_data["request"] = request_data
        if hasattr(g, "response_time"):
            log_request_data["response_time"] = g.response_time
        if hasattr(g, "app_name"):
            log_request_data["app_name"] = g.app_name

        log_request_data["ip"] = ip_address
        log_request_data["platform"] = req.user_agent.platform
        log_request_data["url_root"] = req.url_root
        log_request_data["base_url"] = req.base_url
        log_request_data["source"] = {"type": "app"}
        log_request_data["source"]["package_version"] = self._package_version
        if os.environ.get("MM_NODE_NAME"):
            log_request_data["source"]["node_name"] = os.environ.get("MM_NODE_NAME")
        if self._app_version:
            log_request_data["source"]["app_version"] = self._app_version
>>>>>>> 0ed4369c

        self._request_logger.info(json.dumps(log_request_data))

    @property
    def web_app(self):
        return self._server<|MERGE_RESOLUTION|>--- conflicted
+++ resolved
@@ -61,26 +61,8 @@
 
         server.request_class = MindMeldRequest
 
-<<<<<<< HEAD
         # Set the version for logging purposes
         self._package_version = __version__
-=======
-        server.config["MAX_CONTENT_LENGTH"] = 1024 * 1024 * 16
-
-        # Set the version for logging purposes
-        self._package_version = __version__
-        self._app_version = None
-        if os.environ.get("MM_APP_VERSION"):
-            self._app_version = os.environ.get("MM_APP_VERSION")
-        elif os.environ.get("MM_APP_VERSION_FILE"):
-            version_file = os.environ.get("MM_APP_VERSION_FILE")
-            try:
-                with open(version_file, "r") as file:
-                    self._app_version = file.readline().strip()
-            except (OSError, IOError):
-                # failed to set version
-                logger.warning("Failed to open app version file: '%s'", version_file)
->>>>>>> 0ed4369c
 
         # pylint: disable=unused-variable
         @server.route("/parse", methods=["POST"])
@@ -145,17 +127,9 @@
             logger.error(json.dumps(response_data))
             return response
 
-<<<<<<< HEAD
-        @server.route('/health', methods=['GET'])
-        def status_check():
-            body = {'status': 'OK', 'package_version': self._package_version}
-=======
-        @server.route("/_status", methods=["GET"])
+        @server.route("/health", methods=["GET"])
         def status_check():
             body = {"status": "OK", "package_version": self._package_version}
-            if self._app_version:
-                body["app_version"] = self._app_version
->>>>>>> 0ed4369c
             return jsonify(body)
 
         self._server = server
@@ -186,23 +160,6 @@
             return
 
         log_request_data = {}
-<<<<<<< HEAD
-        log_request_data['response'] = response_data
-        log_request_data['request'] = request_data
-        if hasattr(g, 'response_time'):
-            log_request_data['response_time'] = g.response_time
-        if hasattr(g, 'app_name'):
-            log_request_data['app_name'] = g.app_name
-
-        log_request_data['ip'] = ip_address
-        log_request_data['platform'] = req.user_agent.platform
-        log_request_data['url_root'] = req.url_root
-        log_request_data['base_url'] = req.base_url
-        log_request_data['source'] = {'type': 'app'}
-        log_request_data['source']['package_version'] = self._package_version
-        if os.environ.get('MM_NODE_NAME'):
-            log_request_data['source']['node_name'] = os.environ.get('MM_NODE_NAME')
-=======
         log_request_data["response"] = response_data
         log_request_data["request"] = request_data
         if hasattr(g, "response_time"):
@@ -218,9 +175,6 @@
         log_request_data["source"]["package_version"] = self._package_version
         if os.environ.get("MM_NODE_NAME"):
             log_request_data["source"]["node_name"] = os.environ.get("MM_NODE_NAME")
-        if self._app_version:
-            log_request_data["source"]["app_version"] = self._app_version
->>>>>>> 0ed4369c
 
         self._request_logger.info(json.dumps(log_request_data))
 
