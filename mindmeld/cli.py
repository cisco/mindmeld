--- conflicted
+++ resolved
@@ -34,16 +34,20 @@
 import requests
 from tqdm import tqdm
 
+# Loads augmentor and annotator registration helper methods implicitly. Unused in this file.
+from . import augmentation  # noqa: F401 pylint: disable=W0611
 from . import auto_annotator  # noqa: F401 pylint: disable=W0611
+
 from . import markup, path
 from ._util import blueprint
 from ._version import current as __version__
 from .components import Conversation, QuestionAnswerer
-from .components._config import get_auto_annotator_config
+from .components._config import get_augmentation_config, get_auto_annotator_config
 from .constants import BINARIES_URL, DUCKLING_VERSION
 from .converter import DialogflowConverter, RasaConverter
 from .exceptions import KnowledgeBaseConnectionError, KnowledgeBaseError, MindMeldError
-<<<<<<< HEAD
+
+from .models.helpers import create_annotator, create_augmentor
 from .path import (
     MODEL_CACHE_PATH,
     QUERY_CACHE_PATH,
@@ -51,18 +55,6 @@
     get_generated_data_folder,
     get_dvc_local_remote_path,
 )
-
-from .components._config import get_augmentation_config, get_auto_annotator_config
-from .models.helpers import create_annotator, create_augmentor
-
-# Loads annotator and augmentor registration helper methods implicitly. Unused in this file.
-from . import auto_annotator  # noqa: F401 pylint: disable=W0611
-from . import augmentation  # noqa: F401 pylint: disable=W0611
-=======
-from .models.helpers import create_annotator
-from .path import (MODEL_CACHE_PATH, QUERY_CACHE_PATH, QUERY_CACHE_TMP_PATH,
-                   get_dvc_local_remote_path, get_generated_data_folder)
->>>>>>> ad057f7c
 
 logger = logging.getLogger(__name__)
 
