--- conflicted
+++ resolved
@@ -42,13 +42,8 @@
     TIME = 'time'
 
 
-<<<<<<< HEAD
-def get_candidates(query, entity_types=None, locale='en',
-                   language='en_US', time_zone=None, timestamp=None):
-=======
 def get_candidates(query, entity_types=None, locale=None,
                    language=None, time_zone=None, timestamp=None):
->>>>>>> ce0361bb
     """Identifies candidate system entities in the given query.
 
     Args:
@@ -57,10 +52,6 @@
         locale (str, optional): The locale representing the ISO 639-1 language code and \
             ISO3166 alpha 2 country code separated by an underscore character.
         language (str, optional): Language as specified using a 639-1/2 code.
-<<<<<<< HEAD
-            If omitted, English is assumed.
-=======
->>>>>>> ce0361bb
         time_zone (str, optional): An IANA time zone id such as 'America/Los_Angeles'.
             If not specified, the system time zone is used.
         timestamp (long, optional): A unix timestamp used as the reference time.
@@ -119,14 +110,9 @@
         sentence (str): A raw sentence.
         dimensions (None or list of str): The list of types (e.g. volume, \
             temperature) to restrict the output to. If None, include all types
-<<<<<<< HEAD
-        language (str, optional): Language of the sentence specified using a 639-1/2 code. \
-            If omitted, English is assumed.
-=======
         language (str, optional): Language of the sentence specified using a 639-1/2 code.
             If both locale and language are provided, the locale is used. If neither are
             provided, the EN language code is used.
->>>>>>> ce0361bb
         locale (str, optional): The locale representing the ISO 639-1 language code and \
             ISO3166 alpha 2 country code separated by an underscore character.
         time_zone (str, optional): An IANA time zone id such as 'America/Los_Angeles'. \
