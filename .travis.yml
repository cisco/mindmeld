dist: xenial
language: python
python:
  - "3.4"
  - "3.5"
  - "3.6"
<<<<<<< HEAD
  - "3.7"
=======
env:
   - MM_EXTRAS=true
   - MM_EXTRAS=false
>>>>>>> d4dce4a7
jdk:
  - openjdk8
# command to install services
services:
  - elasticsearch
# command to install dependencies
install:
  - scripts/travis_install.sh
before_script:
  - sleep 10
# command to run tests
script:
  - mindmeld num-parse
  - ./lintme
  - mkdir ~/test-reports
  - travis_wait 45 pytest --junitxml=~/test-reports/junit.xml --cov-report html --cov=mindmeld<|MERGE_RESOLUTION|>--- conflicted
+++ resolved
@@ -4,13 +4,10 @@
   - "3.4"
   - "3.5"
   - "3.6"
-<<<<<<< HEAD
   - "3.7"
-=======
 env:
    - MM_EXTRAS=true
    - MM_EXTRAS=false
->>>>>>> d4dce4a7
 jdk:
   - openjdk8
 # command to install services
