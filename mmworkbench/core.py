--- conflicted
+++ resolved
@@ -14,13 +14,8 @@
 # https://github.com/wit-ai/duckling_old/blob/a4bc34e3e945d403a9417df50c1fb2172d56de3e/src/duckling/time/obj.clj#L21 # noqa E722
 TIME_GRAIN_TO_ORDER = {
     'year': 0,
-<<<<<<< HEAD
-    'month': 1,
-    'quarter': 2,
-=======
     'quarter': 1,
     'month': 2,
->>>>>>> 20ad2bf7
     'week': 3,
     'day': 4,
     'hour': 5,
