--- conflicted
+++ resolved
@@ -17,10 +17,6 @@
     def __init__(self, app_path):
         self.app_path = app_path
         self.is_dirty = False
-<<<<<<< HEAD
-        self.query_cache_dict = {}
-        self.load()
-=======
         # We initialize cached_queries to None instead of {} since
         # we want to lazy load it from disk only when necessary ie during
         # set, get and dump ops. This allows us to run the application
@@ -36,7 +32,6 @@
             self.load()
 
         return self._cached_queries
->>>>>>> 20ad2bf7
 
     @property
     def versioned_data(self):
@@ -76,27 +71,6 @@
             return
 
         # make generated directory if necessary
-<<<<<<< HEAD
-        folder = GEN_FOLDER.format(app_path=self.app_path)
-        if not os.path.isdir(folder):
-            os.makedirs(folder)
-
-        try:
-            file_location = QUERY_CACHE_PATH.format(app_path=self.app_path)
-            if os.path.isfile(file_location):
-                # We write to a new cache temp file and then rename it to prevent file corruption
-                # due to the user cancelling the training operation midway during the
-                # file write.
-                file_location_tmp = QUERY_CACHE_TMP_PATH.format(app_path=self.app_path)
-                joblib.dump(self.query_cache_dict, file_location_tmp)
-                os.remove(file_location)
-                shutil.move(file_location_tmp, file_location)
-            else:
-                joblib.dump(self.query_cache_dict, file_location)
-            self.is_dirty = False
-        except (OSError, IOError):
-            logger.error("Couldn't dump query cache to disk.")
-=======
         if not os.path.isdir(self.gen_folder):
             os.makedirs(self.gen_folder)
 
@@ -118,7 +92,6 @@
 
             logger.error("Couldn't dump query cache to disk properly, "
                          "so deleting query cache due to possible corruption.")
->>>>>>> 20ad2bf7
 
     def load(self):
         """
@@ -126,11 +99,6 @@
         """
         file_location = QUERY_CACHE_PATH.format(app_path=self.app_path)
         try:
-<<<<<<< HEAD
-            self.query_cache_dict = joblib.load(file_location)
-        except (OSError, IOError):
-            pass
-=======
             versioned_data = joblib.load(file_location)
             if 'cached_queries' not in versioned_data:
                 # The old version of caching did not have versions
@@ -142,5 +110,4 @@
                 self._cached_queries = versioned_data['cached_queries']
         except (OSError, IOError, KeyboardInterrupt):
             self._cached_queries = {}
->>>>>>> 20ad2bf7
         self.is_dirty = False