# -*- coding: utf-8 -*-
"""
This module contains the natural language processor.
"""
from __future__ import absolute_import, unicode_literals
from builtins import object, super

from abc import ABCMeta, abstractmethod
import logging

from future.utils import with_metaclass

from .. import path
from ..core import ProcessedQuery, Bunch
from ..exceptions import FileNotFoundError, ProcessorError
from ..resource_loader import ResourceLoader
from .._version import validate_workbench_version

from .domain_classifier import DomainClassifier
from .intent_classifier import IntentClassifier
from .entity_resolver import EntityResolver
from .entity_recognizer import EntityRecognizer
from .parser import Parser
from .role_classifier import RoleClassifier
from ..exceptions import AllowedNlpClassesKeyError
from ..markup import process_markup
from ..query_factory import QueryFactory
from ._config import get_processor_config


logger = logging.getLogger(__name__)


class Processor(with_metaclass(ABCMeta, object)):
    """A generic base class for processing queries through the workbench NLP
    components

    Attributes:
        dirty (bool): Indicates whether the processor has unsaved changes to
            its models
        ready (bool): Indicates whether the processor is ready to process
            messages
    """

    def __init__(self, app_path, resource_loader=None, config=None):
        """Initializes a processor

        Args:
            app_path (str): The path to the directory containing the app's data
            resource_loader (ResourceLoader): An object which can load resources for the processor
            config (dict): A config object with processor settings (e.g. if to use n-best inference)
        """
        self._app_path = app_path
        self.resource_loader = resource_loader or ResourceLoader.create_resource_loader(app_path)

        self._children = Bunch()
        self.ready = False
        self.dirty = False
        self.name = None

<<<<<<< HEAD
        self.config = get_processor_config(app_path, config)

    def build(self, incremental=False):
=======
    def build(self, incremental=False, label_set="train"):
>>>>>>> 0fcb673f
        """Builds all the natural language processing models for this processor and its children.

        Args:
            incremental (bool, optional): When True, only build models whose training data or
                configuration has changed since the last build. Defaults to False
            label_set (string, optional): The label set from which to train all classifiers
        """
        self._build(incremental=incremental, label_set=label_set)

        for child in self._children.values():
            child.build(incremental=incremental, label_set=label_set)

        self.ready = True
        self.dirty = True

    @abstractmethod
    def _build(self, incremental=False, label_set="train"):
        raise NotImplementedError

    def dump(self):
        """Saves all the natural language processing models for this processor and its children to
        disk."""
        self._dump()

        for child in self._children.values():
            child.dump()

        self.dirty = False

    @abstractmethod
    def _dump(self):
        raise NotImplementedError

    def load(self):
        """Loads all the natural language processing models for this processor and its children
        from disk."""
        self._load()

        for child in self._children.values():
            child.load()

        self.ready = True
        self.dirty = False

    @abstractmethod
    def _load(self):
        raise NotImplementedError

    def evaluate(self, print_stats=False, label_set="test"):
        """Evaluates all the natural language processing models for this processor and its
        children.

        Args:
            print_stats (bool): If true, prints the full stats table. Otherwise prints just
                                the accuracy
            label_set (string, optional): The label set from which to evaluate
                                all classifiers

        """
        self._evaluate(print_stats, label_set=label_set)

        for child in self._children.values():
            child.evaluate(print_stats, label_set=label_set)

    @abstractmethod
    def _evaluate(self, label_set="test"):
        raise NotImplementedError

    def _check_ready(self):
        if not self.ready:
            raise ProcessorError('Processor not ready, models must be built or loaded first.')

    def process(self, query_text, allowed_nlp_classes=None, language=None, time_zone=None,
                timestamp=None, nbest_query_text=None):
        """Processes the given query using the full hierarchy of natural language processing models
        trained for this application

        Args:
            query_text (str): The raw user text input
            allowed_nlp_classes (dict, optional): A dictionary of the NLP hierarchy that is
                selected for NLP analysis. An example:

                    {
                        smart_home: {
                            close_door: {}
                        }
                    }

                where smart_home is the domain and close_door is the intent.
            language (str, optional): Language as specified using a 639-2 code;
                if omitted, English is assumed.
            time_zone (str, optional): The name of an IANA time zone, such as
                'America/Los_Angeles', or 'Asia/Kolkata'
                See the [tz database](https://www.iana.org/time-zones) for more information.
            timestamp (long, optional): A unix time stamp for the request (in seconds).
            nbest_query_text (list, optional): A list of the n best query transcripts from ASR.

        Returns:
            ProcessedQuery: A processed query object that contains the prediction results from
                applying the full hierarchy of natural language processing models to the input query
        """
        query = self.create_query(query_text, language=language,
                                  time_zone=time_zone, timestamp=timestamp)
        nbest_queries = None
        if nbest_query_text:
            nbest_queries = []
            for query_text in nbest_query_text:
                n_query = self.create_query(query_text, time_zone=time_zone, timestamp=timestamp)
                nbest_queries.append(n_query)
        return self.process_query(query, allowed_nlp_classes, nbest_queries).to_dict()

    def process_query(self, query, allowed_nlp_classes=None, nbest_queries=None):
        """Processes the given query using the full hierarchy of natural language processing models
        trained for this application

        Args:
            query (Query): The user input query
            allowed_nlp_classes (dict, optional): A dictionary of the NLP hierarchy that is
                selected for NLP analysis. An example:

                    {
                        smart_home: {
                            close_door: {}
                        }
                    }

                where smart_home is the domain and close_door is the intent.
            nbest_queries (list, optional): A list of Query objects, one for each of the nbest
                                            transcript from ASR.

        Returns:
            ProcessedQuery: A processed query object that contains the prediction results from
                applying the full hierarchy of natural language processing models to the input query
        """
        raise NotImplementedError

    def create_query(self, query_text, language=None, time_zone=None, timestamp=None):
        """Creates a query with the given text

        Args:
            query_text (str): Text to create a query object for
            language (str, optional): Language as specified using a 639-2 code such as 'eng' or
                'spa'; if omitted, English is assumed.
            time_zone (str, optional): The name of an IANA time zone, such as
                'America/Los_Angeles', or 'Asia/Kolkata'
                See the [tz database](https://www.iana.org/time-zones) for more information.
            timestamp (long, optional): A unix time stamp for the request (in seconds).

        Returns:
            Query: A newly constructed query
        """
        return self.resource_loader.query_factory.create_query(
            query_text, language=language, time_zone=time_zone, timestamp=timestamp
        )

    def __repr__(self):
        msg = '<{} {!r} ready: {!r}, dirty: {!r}>'
        return msg.format(self.__class__.__name__, self.name, self.ready, self.dirty)


class NaturalLanguageProcessor(Processor):
    """The natural language processor is the Workbench component responsible for understanding
    the user input using a hierarchy of natural language processing models.

    Attributes:
        domain_classifier (DomainClassifier): The domain classifier for this application
        domains (dict): The domains supported by this application
    """

    def __init__(self, app_path, resource_loader=None, config=None):
        """Initializes a natural language processor object

        Args:
            app_path (str): The path to the directory containing the app's data
            resource_loader (ResourceLoader): An object which can load resources for the processor
            config (dict): A config object with processor settings (e.g. if to use n-best inference)
        """
        super().__init__(app_path, resource_loader, config)
        self._app_path = app_path
        validate_workbench_version(self._app_path)
        self.name = app_path
        self.domain_classifier = DomainClassifier(self.resource_loader)

        for domain in path.get_domains(self._app_path):
            self._children[domain] = DomainProcessor(app_path, domain, self.resource_loader)

        nbest_nlp_classes = self.config.get('extract_nbest_entities', {})
        if len(nbest_nlp_classes) > 0:
            nbest_nlp_classes = self.extract_allowed_intents(nbest_nlp_classes)

            for domain in nbest_nlp_classes.keys():
                for intent in nbest_nlp_classes[domain].keys():
                    self.domains[domain].intents[intent].process_nbest = True

    @property
    def domains(self):
        """The domains supported by this application"""
        return self._children

    def _build(self, incremental=False, label_set="train"):
        if len(self.domains) == 1:
            return
        if incremental:
            model_path = path.get_domain_model_path(self._app_path)
            self.domain_classifier.fit(previous_model_path=model_path, label_set=label_set)
        else:
            self.domain_classifier.fit(label_set=label_set)

    def _dump(self):
        if len(self.domains) == 1:
            return
        model_path = path.get_domain_model_path(self._app_path)
        self.domain_classifier.dump(model_path)

    def _load(self):
        if len(self.domains) == 1:
            return
        model_path = path.get_domain_model_path(self._app_path)
        self.domain_classifier.load(model_path)

    def _evaluate(self, print_stats, label_set="test"):
        if len(self.domains) > 1:
            domain_eval = self.domain_classifier.evaluate(label_set=label_set)
            if domain_eval:
                print("Domain classification accuracy: '{}'".format(domain_eval.get_accuracy()))
                if print_stats:
                    domain_eval.print_stats()
            else:
                logger.info("Skipping domain classifier evaluation")

    def _process_domain(self, query, allowed_nlp_classes=None):
        if len(self.domains) > 1:
            if not allowed_nlp_classes:
                return self.domain_classifier.predict(query)
            else:
                sorted_domains = self.domain_classifier.predict_proba(query)
                for ordered_domain, _ in sorted_domains:
                    if ordered_domain in allowed_nlp_classes.keys():
                        return ordered_domain

                raise AllowedNlpClassesKeyError(
                    'Could not find user inputted domain in NLP hierarchy')
        else:
            return list(self.domains.keys())[0]

    def process_query(self, query, allowed_nlp_classes=None, nbest_queries=None):
        """Processes the given query using the full hierarchy of natural language processing models
        trained for this application

        Args:
            query (Query): The query object to process
            allowed_nlp_classes (dict, optional): A dictionary of the NLP hierarchy that is
            selected for NLP analysis. An example:
            {
                smart_home: {
                    close_door: {}
                }
            }
            where smart_home is the domain and close_door is the intent. If allowed_nlp_classes
            is None, we just use the normal model predict functionality.
            nbest_queries (list, optional): A list of Query objects, one for each of the nbest
                                            transcript from ASR.

        Returns:
            ProcessedQuery: A processed query object that contains the prediction results from
                applying the full hierarchy of natural language processing models to the input query
        """
        self._check_ready()
        domain = self._process_domain(query, allowed_nlp_classes=allowed_nlp_classes)

        allowed_intents = allowed_nlp_classes.get(domain) if allowed_nlp_classes else None

        processed_query = \
            self.domains[domain].process_query(query, allowed_intents, nbest_queries)
        processed_query.domain = domain
        return processed_query

    def extract_allowed_intents(self, allowed_intents):
        """This function validates a user inputted list of allowed_intents against the NLP
        hierarchy and construct a hierarchy dictionary as follows: {domain: {intent: {}} if
        the validation of allowed_intents has passed.

        Args:
            allowed_intents (list): A list of allowable intents in the format "domain.intent".
            If all intents need to be included, the syntax is "domain.*".

        Returns:
            (dict): A dictionary of NLP hierarchy
        """
        nlp_components = {}

        for allowed_intent in allowed_intents:
            domain, intent = allowed_intent.split(".")

            if domain not in self.domains.keys():
                raise AllowedNlpClassesKeyError(
                    "Domain: {} is not in the NLP component hierarchy".format(domain))

            if intent != "*" and intent not in self.domains[domain].intents.keys():
                raise AllowedNlpClassesKeyError(
                    "Intent: {} is not in the NLP component hierarchy".format(intent))

            if domain not in nlp_components:
                nlp_components[domain] = {}

            if intent == "*":
                for intent in self.domains[domain].intents.keys():
                    # We initialize to an empty dictionary to extend capability for
                    # entity rules in the future
                    nlp_components[domain][intent] = {}
            else:
                nlp_components[domain][intent] = {}

        return nlp_components

    def inspect(self, markup, domain=None, intent=None):
        """ Inspect the marked up query and print the table of features and weights
        Args:
            markup (str): The marked up query string
            domain (str): The gold value for domain classification
            intent (str): The gold value for intent classification
        """
        query_factory = QueryFactory.create_query_factory()
        raw_query, query, entities = process_markup(markup, query_factory, query_options={})

        if domain:
            print('Inspecting domain classification')
            domain_inspection = self.domain_classifier.inspect(query, domain=domain)
            print(domain_inspection)
            print('')

        if intent:
            print('Inspecting intent classification')
            domain = self._process_domain(query)
            intent_inspection = self.domains[domain].inspect(query, intent=intent)
            print(intent_inspection)
            print('')


class DomainProcessor(Processor):
    """The domain processor houses the hierarchy of domain-specific natural language processing
    models required for understanding the user input for a particular domain.

    Attributes:
        name (str): The name of the domain
        intent_classifier (IntentClassifier): The intent classifier for this domain
        intents (dict): The intents supported within this domain
    """

    @property
    def intents(self):
        """The intents supported within this domain"""
        return self._children

    def __init__(self, app_path, domain, resource_loader=None):
        """Initializes a domain processor object

        Args:
            app_path (str): The path to the directory containing the app's data
            domain (str): The name of the domain
            resource_loader (ResourceLoader): An object which can load resources for the processor
        """
        super().__init__(app_path, resource_loader)
        self.name = domain
        self.intent_classifier = IntentClassifier(self.resource_loader, domain)
        for intent in path.get_intents(app_path, domain):
            self._children[intent] = IntentProcessor(app_path, domain, intent,
                                                     self.resource_loader)

    def _build(self, incremental=False, label_set="train"):
        if len(self.intents) == 1:
            return
        # train intent model
        if incremental:
            model_path = path.get_intent_model_path(self._app_path, self.name)
            self.intent_classifier.fit(previous_model_path=model_path, label_set=label_set)
        else:
            self.intent_classifier.fit(label_set=label_set)

    def _dump(self):
        if len(self.intents) == 1:
            return
        model_path = path.get_intent_model_path(self._app_path, self.name)
        self.intent_classifier.dump(model_path)

    def _load(self):
        if len(self.intents) == 1:
            return
        model_path = path.get_intent_model_path(self._app_path, self.name)
        self.intent_classifier.load(model_path)

    def _evaluate(self, print_stats, label_set="test"):
        if len(self.intents) > 1:
            intent_eval = self.intent_classifier.evaluate(label_set=label_set)
            if intent_eval:
                print("Intent classification accuracy for the '{}' domain: {}".format(
                      self.name, intent_eval.get_accuracy()))
                if print_stats:
                    intent_eval.print_stats()
            else:
                logger.info("Skipping intent classifier evaluation for the '{}' domain".format(
                            self.name))

    def process(self, query_text, allowed_nlp_classes, time_zone=None, timestamp=None,
                nbest_query_text=None):
        """Processes the given input text using the hierarchy of natural language processing models
        trained for this domain

        Args:
            query_text (str): The raw user text input
            allowed_nlp_classes (dict, optional): A dictionary of the intent section of the
                NLP hierarchy that is selected for NLP analysis. An example:

                    {
                        close_door: {}
                    }

                where close_door is the intent. The intent belongs to the smart_home domain.
                If allowed_nlp_classes is None, we use the normal model predict functionality.
            time_zone (str, optional): The name of an IANA time zone, such as
                'America/Los_Angeles', or 'Asia/Kolkata'
                See the [tz database](https://www.iana.org/time-zones) for more information.
            timestamp (long, optional): A unix time stamp for the request (in seconds).
            nbest_query_text (list, optional): A list of the n best query transcripts from ASR.

        Returns:
            ProcessedQuery: A processed query object that contains the prediction results from
                applying the hierarchy of natural language processing models to the input text
        """
        query = self.create_query(query_text, time_zone=time_zone, timestamp=timestamp)
        nbest_queries = None
        if nbest_query_text:
            nbest_queries = []
            for query_text in nbest_query_text:
                n_query = self.create_query(query_text, time_zone=time_zone, timestamp=timestamp)
                nbest_queries.append(n_query)
        processed_query = self.process_query(query, allowed_nlp_classes=allowed_nlp_classes,
                                             nbest_queries=nbest_queries)
        processed_query.domain = self.name
        return processed_query.to_dict()

    def process_query(self, query, allowed_nlp_classes=None, nbest_queries=None):
        """Processes the given query using the full hierarchy of natural language processing models
        trained for this application

        Args:
            query (Query): The query object to process
            allowed_nlp_classes (dict, optional): A dictionary of the intent section of the
                NLP hierarchy that is selected for NLP analysis. An example:

                    {
                        close_door: {}
                    }

                where close_door is the intent. The intent belongs to the smart_home domain.
                If allowed_nlp_classes is None, we use the normal model predict functionality.
            nbest_queries (list, optional): A list of Query objects, one for each of the nbest
                                            transcript from ASR.

        Returns:
            ProcessedQuery: A processed query object that contains the prediction results from
                applying the full hierarchy of natural language processing models to the input query
        """
        self._check_ready()

        if len(self.intents) > 1:
            # Check if the user has specified allowed intents
            if not allowed_nlp_classes:
                intent = self.intent_classifier.predict(query)
            else:
                sorted_intents = self.intent_classifier.predict_proba(query)
                intent = None

                for ordered_intent, _ in sorted_intents:
                    if ordered_intent in allowed_nlp_classes.keys():
                        intent = ordered_intent
                        break

                if not intent:
                    raise AllowedNlpClassesKeyError(
                        'Could not find user inputted intent in NLP hierarchy')
        else:
            intent = list(self.intents.keys())[0]
        processed_query = self.intents[intent].process_query(query, nbest_queries=nbest_queries)
        processed_query.intent = intent

        return processed_query

    def inspect(self, query, intent=None):
        return self.intent_classifier.inspect(query, intent=intent)


class IntentProcessor(Processor):
    """The intent processor houses the hierarchy of intent-specific natural language processing
    models required for understanding the user input for a particular intent.

    Attributes:
        domain (str): The domain this intent belongs to
        name (str): The name of this intent
        entities (dict): The entity types associated with this intent
        recognizer (EntityRecognizer): The entity recognizer for this intent
    """

    def __init__(self, app_path, domain, intent, resource_loader=None):
        """Initializes an intent processor object

        Args:
            app_path (str): The path to the directory containing the app's data
            domain (str): The domain this intent belongs to
            name (str): The name of this intent
            resource_loader (ResourceLoader): An object which can load resources for the processor
        """
        super().__init__(app_path, resource_loader)
        self.domain = domain
        self.name = intent

        self.entity_recognizer = EntityRecognizer(self.resource_loader, domain, intent)
        try:
            self.parser = Parser(self.resource_loader, domain=domain, intent=intent)
        except FileNotFoundError:
            # Unable to load parser config -> no parser
            self.parser = None

        self._process_nbest = False

    @property
    def entities(self):
        """The entity types associated with this intent"""
        return self._children

<<<<<<< HEAD
    @property
    def process_nbest(self):
        """Whether or not to run nbest processing for this intent"""
        return self._process_nbest

    @process_nbest.setter
    def process_nbest(self, value):
        self._process_nbest = value

    def _build(self, incremental=False):
=======
    def _build(self, incremental=False, label_set="train"):
>>>>>>> 0fcb673f
        """Builds the models for this intent"""

        # train entity recognizer
        if incremental:
            model_path = path.get_entity_model_path(self._app_path, self.domain, self.name)
            self.entity_recognizer.fit(previous_model_path=model_path, label_set=label_set)
        else:
            self.entity_recognizer.fit(label_set=label_set)

        # Create the entity processors
        entity_types = self.entity_recognizer.entity_types
        for entity_type in entity_types:
            processor = EntityProcessor(self._app_path, self.domain, self.name, entity_type,
                                        self.resource_loader)
            self._children[entity_type] = processor

    def _dump(self):
        model_path = path.get_entity_model_path(self._app_path, self.domain, self.name)
        self.entity_recognizer.dump(model_path)

    def _load(self):
        model_path = path.get_entity_model_path(self._app_path, self.domain, self.name)
        self.entity_recognizer.load(model_path)

        # Create the entity processors
        entity_types = self.entity_recognizer.entity_types
        for entity_type in entity_types:
            processor = EntityProcessor(self._app_path, self.domain, self.name, entity_type,
                                        self.resource_loader)
            self._children[entity_type] = processor

    def _evaluate(self, print_stats, label_set="test"):
        if len(self.entity_recognizer.entity_types) > 1:
            entity_eval = self.entity_recognizer.evaluate(label_set=label_set)
            if entity_eval:
                print("Entity recognition accuracy for the '{}.{}' intent"
                      ": {}".format(self.domain, self.name, entity_eval.get_accuracy()))
                if print_stats:
                    entity_eval.print_stats()
            else:
                logger.info("Skipping entity recognizer evaluation for the '{}.{}' intent".format(
                            self.domain, self.name))

    def process(self, query_text, time_zone=None, timestamp=None, nbest_query_text=None):
        """Processes the given input text using the hierarchy of natural language processing models
        trained for this intent

        Args:
            query_text (str): The raw user text input
            time_zone (str, optional): The name of an IANA time zone, such as
                'America/Los_Angeles', or 'Asia/Kolkata'
                See the [tz database](https://www.iana.org/time-zones) for more information.
            timestamp (long, optional): A unix time stamp for the request (in seconds).
            nbest_query_text (list, optional): A list of the n best query transcripts from ASR.

        Returns:
            ProcessedQuery: A processed query object that contains the prediction results from
                applying the hierarchy of natural language processing models to the input text
        """
        query = self.create_query(query_text, time_zone=time_zone, timestamp=timestamp)
        nbest_queries = None
        if nbest_query_text:
            nbest_queries = []
            for query_text in nbest_query_text:
                n_query = self.create_query(query_text, time_zone=time_zone, timestamp=timestamp)
                nbest_queries.append(n_query)
        processed_query = self.process_query(query, nbest_queries=nbest_queries)
        processed_query.domain = self.domain
        processed_query.intent = self.name
        return processed_query.to_dict()

    def process_query(self, query, nbest_queries=None):
        """Processes the given query using the hierarchy of natural language processing models
        trained for this intent

        Args:
            query (Query): The query object to process
            nbest_queries (list, optional): A list of Query objects, one for each of the nbest
                                            transcript from ASR.

        Returns:
            ProcessedQuery: A processed query object that contains the prediction results from
                applying the hierarchy of natural language processing models to the input query
        """
        self._check_ready()

        entities = self.entity_recognizer.predict(query)

        for idx, entity in enumerate(entities):
            self.entities[entity.entity.type].process_entity(query, entities, idx)

        entities = self.parser.parse_entities(query, entities) if self.parser else entities

        if self.process_nbest:
            nbest_entities = None
            if nbest_queries:
                nbest_entities = []
                for n_query in nbest_queries:
                    entities = self.entity_recognizer.predict(n_query)
                    for idx, entity in enumerate(entities):
                        self.entities[entity.entity.type].process_entity(n_query, entities, idx)
                    entities = self.parser.parse_entities(n_query, entities) \
                        if self.parser else entities
                    nbest_entities.append(entities)

            return ProcessedQuery(query, entities=entities, nbest_queries=nbest_queries,
                                  nbest_entities=nbest_entities)

        return ProcessedQuery(query, entities=entities)


class EntityProcessor(Processor):
    """The entity processor houses the hierarchy of entity-specific natural language processing
    models required for analyzing a specific entity type in the user input

    Attributes:
        domain (str): The domain this entity belongs to
        intent (str): The intent this entity belongs to
        type (str): The type of this entity
        role_classifier (RoleClassifier): The role classifier for this entity type
    """

    def __init__(self, app_path, domain, intent, entity_type, resource_loader=None):
        """Initializes an entity processor object

        Args:
            app_path (str): The path to the directory containing the app's data
            domain (str): The domain this entity belongs to
            intent (str): The intent this entity belongs to
            entity_type (str): The type of this entity
            resource_loader (ResourceLoader): An object which can load resources for the processor
        """
        super().__init__(app_path, resource_loader)
        self.domain = domain
        self.intent = intent
        self.type = entity_type
        self.name = self.type

        self.role_classifier = RoleClassifier(self.resource_loader, domain, intent, entity_type)
        self.entity_resolver = EntityResolver(app_path, self.resource_loader, entity_type)

    def _build(self, incremental=False, label_set="train"):
        """Builds the models for this entity type"""
        if incremental:
            model_path = path.get_role_model_path(self._app_path, self.domain,
                                                  self.intent, self.type)
            self.role_classifier.fit(previous_model_path=model_path, label_set=label_set)
        else:
            self.role_classifier.fit(label_set=label_set)

        self.entity_resolver.fit()

    def _dump(self):
        model_path = path.get_role_model_path(self._app_path, self.domain, self.intent, self.type)
        self.role_classifier.dump(model_path)

    def _load(self):
        model_path = path.get_role_model_path(self._app_path, self.domain, self.intent, self.type)
        self.role_classifier.load(model_path)
        self.entity_resolver.load()

    def _evaluate(self, print_stats, label_set="test"):
        if len(self.role_classifier.roles) > 1:
            role_eval = self.role_classifier.evaluate(label_set=label_set)
            if role_eval:
                print("Role classification accuracy for the {}.{}.{}' entity type: {}".format(
                      self.domain, self.intent, self.type, role_eval.get_accuracy()))
                if print_stats:
                    role_eval.print_stats()
            else:
                logger.info("Skipping role classifier evaluation for the '{}.{}.{}' "
                            "entity type".format(self.domain, self.intent, self.type))

    def process(self, text):
        raise NotImplementedError('EntityProcessor objects do not support `process()`. '
                                  'Try `process_entity()`')

    def process_entity(self, query, entities, entity_index):
        """Processes the given entity using the hierarchy of natural language processing models
        trained for this entity type

        Args:
            query (Query): The query the entity originated from
            entities (list): All entities recognized in the query
            entity (Entity): The entity to process

        Returns:
            ProcessedQuery: A processed query object that contains the prediction results from
                applying the hierarchy of natural language processing models to the input entity
        """
        self._check_ready()
        entity = entities[entity_index]

        if self.role_classifier.roles:
            # Only run role classifier if there are roles!
            entity.entity.role = self.role_classifier.predict(query, entities, entity_index)

        # Resolve entity
        entity.entity.value = self.entity_resolver.predict(entity.entity)
        return entity<|MERGE_RESOLUTION|>--- conflicted
+++ resolved
@@ -57,14 +57,9 @@
         self.ready = False
         self.dirty = False
         self.name = None
-
-<<<<<<< HEAD
         self.config = get_processor_config(app_path, config)
 
-    def build(self, incremental=False):
-=======
     def build(self, incremental=False, label_set="train"):
->>>>>>> 0fcb673f
         """Builds all the natural language processing models for this processor and its children.
 
         Args:
@@ -595,7 +590,6 @@
         """The entity types associated with this intent"""
         return self._children
 
-<<<<<<< HEAD
     @property
     def process_nbest(self):
         """Whether or not to run nbest processing for this intent"""
@@ -605,10 +599,7 @@
     def process_nbest(self, value):
         self._process_nbest = value
 
-    def _build(self, incremental=False):
-=======
     def _build(self, incremental=False, label_set="train"):
->>>>>>> 0fcb673f
         """Builds the models for this intent"""
 
         # train entity recognizer
