# -*- coding: utf-8 -*-
"""
This module contains the role classifier component of the Workbench natural language processor.
"""
from __future__ import absolute_import, unicode_literals
from builtins import super

import logging
import os

from sklearn.externals import joblib

from ..models import create_model, ENTITY_EXAMPLE_TYPE, CLASS_LABEL_TYPE
from ..core import Query
from ..constants import DEFAULT_TRAIN_SET_REGEX

from .classifier import Classifier, ClassifierConfig, ClassifierLoadError
from ._config import get_classifier_config

logger = logging.getLogger(__name__)


class RoleClassifier(Classifier):
    """A role classifier is used to determine the target role for entities in a given query. It is
    trained using all the labeled queries for a particular intent. The labels are the role names
    associated with each entity within each query.

    Attributes:
        domain (str): The domain that this role classifier belongs to
        intent (str): The intent that this role classifier belongs to
        entity_type (str): The entity type that this role classifier is for
        roles (set): A set containing the roles which can be classified
    """

    CLF_TYPE = 'role'

    def __init__(self, resource_loader, domain, intent, entity_type):
        """Initializes a role classifier

        Args:
            resource_loader (ResourceLoader): An object which can load resources for the classifier
            domain (str): The domain that this role classifier belongs to
            intent (str): The intent that this role classifier belongs to
            entity_type (str): The entity type that this role classifier is for
        """
        super().__init__(resource_loader)
        self.domain = domain
        self.intent = intent
        self.entity_type = entity_type
        self.roles = set()

    def _get_model_config(self, **kwargs):
        """Gets a machine learning model configuration

        Returns:
            ModelConfig: The model configuration corresponding to the provided config name
        """
        kwargs['example_type'] = ENTITY_EXAMPLE_TYPE
        kwargs['label_type'] = CLASS_LABEL_TYPE
        loaded_config = get_classifier_config(self.CLF_TYPE, self._resource_loader.app_path,
                                              domain=self.domain, intent=self.intent,
                                              entity=self.entity_type)
        return super()._get_model_config(loaded_config, **kwargs)

    def fit(self, queries=None, label_set=None, previous_model_path=None, **kwargs):
        """Trains a statistical model for role classification using the provided training examples

        Args:
            queries (list of ProcessedQuery): The labeled queries to use as training data
            label_set (list, optional): A label set to load. If not specified, the default
                training set will be loaded.
            previous_model_path (str, optional): The path of a previous version of the model for
                this classifier. If the previous model is equivalent to the new one, it will be
                loaded instead. Equivalence here is determined by the model's training data and
                configuration.
        """
        logger.info('Fitting role classifier: domain=%r, intent=%r, entity_type=%r',
                    self.domain, self.intent, self.entity_type)

        # create model with given params
        model_config = self._get_model_config(**kwargs)
        model = create_model(model_config)

        if not label_set:
            label_set = model_config.train_label_set
            label_set = label_set if label_set else DEFAULT_TRAIN_SET_REGEX

        new_hash = self._get_model_hash(model_config, queries, label_set)

        if previous_model_path:
            old_hash = self._load_hash(previous_model_path)
            if old_hash == new_hash:
                logger.info('No need to fit. Loading previous model.')
                self.load(previous_model_path)
                return

        # Load labeled data
        examples, labels = self._get_queries_and_labels(queries, label_set=label_set)

        if examples:
            # Build roles set
            self.roles = set()
            for label in labels:
                self.roles.add(label)

            model.initialize_resources(self._resource_loader, queries, labels)
            model.fit(examples, labels)
            self._model = model
            self.config = ClassifierConfig.from_model_config(self._model.config)

        self.hash = new_hash

        self.ready = True
        self.dirty = True

    def dump(self, model_path):
        """Persists the trained role classification model to disk.

        Args:
            model_path (str): The location on disk where the model should be stored
        """
        logger.info('Saving role classifier: domain=%r, intent=%r, entity_type=%r',
                    self.domain, self.intent, self.entity_type)
        # make directory if necessary
        folder = os.path.dirname(model_path)
        if not os.path.isdir(folder):
            os.makedirs(folder)

        rc_data = {'model': self._model, 'roles': self.roles}
        joblib.dump(rc_data, model_path)

        hash_path = model_path + '.hash'
        with open(hash_path, 'w') as hash_file:
            hash_file.write(self.hash)

        self.dirty = False

    def load(self, model_path):
        """Loads the trained role classification model from disk

        Args:
            model_path (str): The location on disk where the model is stored
        """
        logger.info('Loading role classifier: domain=%r, intent=%r, entity_type=%r',
                    self.domain, self.intent, self.entity_type)
        try:
            rc_data = joblib.load(model_path)
            self._model = rc_data['model']
            self.roles = rc_data['roles']
        except (OSError, IOError):
            logger.error('Unable to load %s. Pickle file cannot be read from %r',
                         self.__class__.__name__, model_path)
            return
            # msg = 'Unable to load {}. Pickle file cannot be read from {!r}'
            # raise ClassifierLoadError(msg.format(self.__class__.__name__, model_path))
        if self._model is not None:
            if not hasattr(self._model, 'mmworkbench_version'):
                msg = "Your trained models are incompatible with this version of Workbench. " \
                      "Please run a clean build to retrain models"
<<<<<<< HEAD
                raise ClassifierLoadError(msg)
=======
                logger.error(msg)

            try:
                self._model.config.to_dict()
            except AttributeError:
                # Loaded model config is incompatible with app config.
                self._model.config.resolve_config(self._get_model_config())

>>>>>>> 2aa190e4
            gazetteers = self._resource_loader.get_gazetteers()
            self._model.register_resources(gazetteers=gazetteers)
            self.config = ClassifierConfig.from_model_config(self._model.config)

        self.hash = self._load_hash(model_path)

        self.ready = True
        self.dirty = False

    def predict(self, query, entities, entity_index):
        """Predicts a role for the given entity using the trained role classification model

        Args:
            query (Query): The input query
            entities (list): The entities in the query
            entity_index (int): The index of the entity whose role should be classified

        Returns:
            str: The predicted role for the provided entity
        """
        if not self._model:
            logger.error('You must fit or load the model before running predict')
            return
        if not isinstance(query, Query):
            query = self._resource_loader.query_factory.create_query(query)
        gazetteers = self._resource_loader.get_gazetteers()
        self._model.register_resources(gazetteers=gazetteers)
        return self._model.predict([(query, entities, entity_index)])[0]

    def predict_proba(self, query, entities, entity_index):
        """Runs prediction on a given entity and generates multiple role hypotheses with their
        associated probabilities using the trained role classification model

        Args:
            query (Query): The input query
            entities (list): The entities in the query
            entity_index (int): The index of the entity whose role should be classified

        Returns:
            list: a list of tuples of the form (str, float) grouping roles and their probabilities
        """
        raise NotImplementedError

    def _get_query_tree(self, queries=None, label_set=DEFAULT_TRAIN_SET_REGEX, raw=False):
        """Returns the set of queries to train on

        Args:
            queries (list, optional): A list of ProcessedQuery objects, to
                train. If not specified, a label set will be loaded.
            label_set (list, optional): A label set to load. If not specified,
                the default training set will be loaded.
            raw (bool, optional): When True, raw query strings will be returned

        Returns:
            List: list of queries
        """
        if queries:
            # TODO: should we filter these by domain?
            return self._build_query_tree(queries, raw=raw)

        return self._resource_loader.get_labeled_queries(domain=self.domain, intent=self.intent,
                                                         label_set=label_set, raw=raw)

    def _get_queries_and_labels(self, queries=None, label_set=DEFAULT_TRAIN_SET_REGEX):
        """Returns a set of queries and their labels based on the label set

        Args:
            queries (list, optional): A list of ProcessedQuery objects, to
                train on. If not specified, a label set will be loaded.
            label_set (list, optional): A label set to load. If not specified,
                the default training set will be loaded.
        """
        query_tree = self._get_query_tree(queries, label_set=label_set)
        queries = self._resource_loader.flatten_query_tree(query_tree)

        # build list of examples -- entities of this role classifier's type
        examples = []
        labels = []
        for query in queries:
            for idx, entity in enumerate(query.entities):
                if entity.entity.type == self.entity_type and entity.entity.role:
                    examples.append((query.query, query.entities, idx))
                    labels.append(entity.entity.role)

        unique_labels = set(labels)
        if len(unique_labels) == 1:
            # No roles
            return (), ()
        if None in unique_labels:
            bad_examples = [e for i, e in enumerate(examples) if labels[i] is None]
            for example in bad_examples:
                logger.error('Invalid entity annotation, expecting role in query %r', example[0])
            raise ValueError('One or more invalid entity annotations, expecting role')

        return examples, labels

    def _get_queries_and_labels_hash(self, queries=None, label_set=DEFAULT_TRAIN_SET_REGEX):
        query_tree = self._get_query_tree(queries, label_set=label_set, raw=True)
        queries = self._resource_loader.flatten_query_tree(query_tree)
        queries.sort()
        return self._resource_loader.hash_list(queries)<|MERGE_RESOLUTION|>--- conflicted
+++ resolved
@@ -157,18 +157,13 @@
             if not hasattr(self._model, 'mmworkbench_version'):
                 msg = "Your trained models are incompatible with this version of Workbench. " \
                       "Please run a clean build to retrain models"
-<<<<<<< HEAD
                 raise ClassifierLoadError(msg)
-=======
-                logger.error(msg)
-
             try:
                 self._model.config.to_dict()
             except AttributeError:
                 # Loaded model config is incompatible with app config.
                 self._model.config.resolve_config(self._get_model_config())
 
->>>>>>> 2aa190e4
             gazetteers = self._resource_loader.get_gazetteers()
             self._model.register_resources(gazetteers=gazetteers)
             self.config = ClassifierConfig.from_model_config(self._model.config)
